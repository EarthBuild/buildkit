package worker

import (
	"context"

	"github.com/containerd/containerd/content"
	"github.com/moby/buildkit/cache"
	"github.com/moby/buildkit/client"
	"github.com/moby/buildkit/client/llb"
	"github.com/moby/buildkit/executor"
	"github.com/moby/buildkit/exporter"
	"github.com/moby/buildkit/frontend"
	"github.com/moby/buildkit/session"
	"github.com/moby/buildkit/solver"
	digest "github.com/opencontainers/go-digest"
	specs "github.com/opencontainers/image-spec/specs-go/v1"
)

type Worker interface {
	// ID needs to be unique in the cluster
	ID() string
	Labels() map[string]string
	Platforms(noCache bool) []specs.Platform

	GCPolicy() []client.PruneInfo
	LoadRef(ctx context.Context, id string, hidden bool) (cache.ImmutableRef, error)
	// ResolveOp resolves Vertex.Sys() to Op implementation.
	ResolveOp(v solver.Vertex, s frontend.FrontendLLBBridge, sm *session.Manager) (solver.Op, error)
	ResolveImageConfig(ctx context.Context, ref string, opt llb.ResolveImageConfigOpt, sm *session.Manager, g session.Group) (digest.Digest, []byte, error)
<<<<<<< HEAD
	// Exec is similar to executor.Exec but without []mount.Mount
	Exec(ctx context.Context, meta executor.Meta, rootFS cache.ImmutableRef, stdin io.ReadCloser, stdout, stderr io.WriteCloser) error
=======
>>>>>>> 91067efc
	DiskUsage(ctx context.Context, opt client.DiskUsageInfo) ([]*client.UsageInfo, error)
	Exporter(name string, sm *session.Manager) (exporter.Exporter, error)
	Prune(ctx context.Context, ch chan client.UsageInfo, opt ...client.PruneInfo) error
	FromRemote(ctx context.Context, remote *solver.Remote) (cache.ImmutableRef, error)
	PruneCacheMounts(ctx context.Context, ids []string) error
	ContentStore() content.Store
	Executor() executor.Executor
	CacheManager() cache.Manager
}

// Pre-defined label keys
const (
	labelPrefix      = "org.mobyproject.buildkit.worker."
	LabelExecutor    = labelPrefix + "executor"    // "oci" or "containerd"
	LabelSnapshotter = labelPrefix + "snapshotter" // containerd snapshotter name ("overlay", "native", ...)
	LabelHostname    = labelPrefix + "hostname"
)<|MERGE_RESOLUTION|>--- conflicted
+++ resolved
@@ -27,11 +27,6 @@
 	// ResolveOp resolves Vertex.Sys() to Op implementation.
 	ResolveOp(v solver.Vertex, s frontend.FrontendLLBBridge, sm *session.Manager) (solver.Op, error)
 	ResolveImageConfig(ctx context.Context, ref string, opt llb.ResolveImageConfigOpt, sm *session.Manager, g session.Group) (digest.Digest, []byte, error)
-<<<<<<< HEAD
-	// Exec is similar to executor.Exec but without []mount.Mount
-	Exec(ctx context.Context, meta executor.Meta, rootFS cache.ImmutableRef, stdin io.ReadCloser, stdout, stderr io.WriteCloser) error
-=======
->>>>>>> 91067efc
 	DiskUsage(ctx context.Context, opt client.DiskUsageInfo) ([]*client.UsageInfo, error)
 	Exporter(name string, sm *session.Manager) (exporter.Exporter, error)
 	Prune(ctx context.Context, ch chan client.UsageInfo, opt ...client.PruneInfo) error
