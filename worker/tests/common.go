package tests

import (
	"bytes"
	"context"
	"io"
	"testing"
	"time"

	"github.com/containerd/containerd/namespaces"
	"github.com/moby/buildkit/cache"
	"github.com/moby/buildkit/executor"
	"github.com/moby/buildkit/identity"
	"github.com/moby/buildkit/session"
	"github.com/moby/buildkit/snapshot"
	"github.com/moby/buildkit/source/containerimage"
	"github.com/moby/buildkit/worker/base"
	"github.com/pkg/errors"
	"github.com/stretchr/testify/require"
	"golang.org/x/sync/errgroup"
)

func NewBusyboxSourceSnapshot(ctx context.Context, t *testing.T, w *base.Worker, sm *session.Manager) cache.ImmutableRef {
	img, err := containerimage.NewImageIdentifier("docker.io/library/busybox:latest")
	require.NoError(t, err)
	src, err := w.SourceManager.Resolve(ctx, img, sm, nil)
	require.NoError(t, err)
	_, _, _, _, err = src.CacheKey(ctx, nil, 0)
	require.NoError(t, err)
	snap, err := src.Snapshot(ctx, nil)
	require.NoError(t, err)
	return snap
}

func NewCtx(s string) context.Context {
	return namespaces.WithNamespace(context.Background(), s)
}

func TestWorkerExec(t *testing.T, w *base.Worker) {
	ctx := NewCtx("buildkit-test")
<<<<<<< HEAD
	ctx, cancel := context.WithCancel(ctx)
	sm, err := session.NewManager(&session.ManagerOpt{
		HealthFrequency:       1 * time.Second,
		HealthTimeout:         10 * time.Second,
		HealthAllowedFailures: 1,
	})
=======
	ctx, cancel := context.WithCancelCause(ctx)
	sm, err := session.NewManager()
>>>>>>> 8ad64a09
	require.NoError(t, err)

	snap := NewBusyboxSourceSnapshot(ctx, t, w, sm)
	root, err := w.CacheMgr.New(ctx, snap, nil)
	require.NoError(t, err)

	id := identity.NewID()

	// verify pid1 exits when stdin sees EOF
	ctxTimeout, cancelTimeout := context.WithTimeoutCause(ctx, 5*time.Second, nil)
	started := make(chan struct{})
	pipeR, pipeW := io.Pipe()
	go func() {
		select {
		case <-ctxTimeout.Done():
			t.Error("Unexpected timeout waiting for pid1 to start")
		case <-started:
			pipeW.Write([]byte("hello"))
			pipeW.Close()
		}
	}()
	stdout := bytes.NewBuffer(nil)
	stderr := bytes.NewBuffer(nil)
	_, err = w.WorkerOpt.Executor.Run(ctxTimeout, id, execMount(root), nil, executor.ProcessInfo{
		Meta: executor.Meta{
			Args: []string{"cat"},
			Cwd:  "/",
			Env:  []string{"PATH=/bin:/usr/bin:/sbin:/usr/sbin"},
		},
		Stdin:  pipeR,
		Stdout: &nopCloser{stdout},
		Stderr: &nopCloser{stderr},
	}, started)
	cancelTimeout()
	t.Logf("Stdout: %s", stdout.String())
	t.Logf("Stderr: %s", stderr.String())
	require.NoError(t, err)
	require.Equal(t, "hello", stdout.String())
	require.Empty(t, stderr.String())

	// first start pid1 in the background
	eg := errgroup.Group{}
	started = make(chan struct{})
	eg.Go(func() error {
		_, err := w.WorkerOpt.Executor.Run(ctx, id, execMount(root), nil, executor.ProcessInfo{
			Meta: executor.Meta{
				Args: []string{"sleep", "10"},
				Cwd:  "/",
				Env:  []string{"PATH=/bin:/usr/bin:/sbin:/usr/sbin"},
			},
		}, started)
		return err
	})

	select {
	case <-started:
	case <-time.After(10 * time.Second):
		t.Error("Unexpected timeout waiting for pid1 to start")
	}

	stdout.Reset()
	stderr.Reset()

	// verify pid1 is the sleep command via Exec
	err = w.WorkerOpt.Executor.Exec(ctx, id, executor.ProcessInfo{
		Meta: executor.Meta{
			Args: []string{"ps", "-o", "pid,comm"},
		},
		Stdout: &nopCloser{stdout},
		Stderr: &nopCloser{stderr},
	})
	t.Logf("Stdout: %s", stdout.String())
	t.Logf("Stderr: %s", stderr.String())
	require.NoError(t, err)
	// verify pid1 is sleep
	require.Contains(t, stdout.String(), "1 sleep")
	require.Empty(t, stderr.String())

	// simulate: echo -n "hello" | cat > /tmp/msg
	stdin := bytes.NewReader([]byte("hello"))
	stdout.Reset()
	stderr.Reset()
	err = w.WorkerOpt.Executor.Exec(ctx, id, executor.ProcessInfo{
		Meta: executor.Meta{
			Args: []string{"sh", "-c", "cat > /tmp/msg"},
		},
		Stdin:  io.NopCloser(stdin),
		Stdout: &nopCloser{stdout},
		Stderr: &nopCloser{stderr},
	})
	require.NoError(t, err)
	require.Empty(t, stdout.String())
	require.Empty(t, stderr.String())

	// verify contents of /tmp/msg
	stdout.Reset()
	stderr.Reset()
	err = w.WorkerOpt.Executor.Exec(ctx, id, executor.ProcessInfo{
		Meta: executor.Meta{
			Args: []string{"cat", "/tmp/msg"},
		},
		Stdout: &nopCloser{stdout},
		Stderr: &nopCloser{stderr},
	})
	t.Logf("Stdout: %s", stdout.String())
	t.Logf("Stderr: %s", stderr.String())
	require.NoError(t, err)
	require.Equal(t, "hello", stdout.String())
	require.Empty(t, stderr.String())

	// stop pid1
	cancel(errors.WithStack(context.Canceled))

	err = eg.Wait()
	// we expect pid1 to get canceled after we test the exec
	require.True(t, errors.Is(err, context.Canceled))

	err = snap.Release(ctx)
	require.NoError(t, err)
}

func TestWorkerExecFailures(t *testing.T, w *base.Worker) {
	ctx := NewCtx("buildkit-test")
	sm, err := session.NewManager(&session.ManagerOpt{
		HealthFrequency:       1 * time.Second,
		HealthTimeout:         10 * time.Second,
		HealthAllowedFailures: 1,
	})
	require.NoError(t, err)

	snap := NewBusyboxSourceSnapshot(ctx, t, w, sm)
	root, err := w.CacheMgr.New(ctx, snap, nil)
	require.NoError(t, err)

	id := identity.NewID()

	// pid1 will start but only long enough for /bin/false to run
	eg := errgroup.Group{}
	started := make(chan struct{})
	eg.Go(func() error {
		_, err := w.WorkerOpt.Executor.Run(ctx, id, execMount(root), nil, executor.ProcessInfo{
			Meta: executor.Meta{
				Args: []string{"/bin/false"},
				Cwd:  "/",
			},
		}, started)
		return err
	})

	select {
	case <-started:
	case <-time.After(10 * time.Second):
		t.Error("Unexpected timeout waiting for pid1 to start")
	}

	// this should fail since pid1 has already exited
	err = w.WorkerOpt.Executor.Exec(ctx, id, executor.ProcessInfo{
		Meta: executor.Meta{
			Args: []string{"/bin/true"},
		},
	})
	require.Error(t, err) // pid1 no longer running

	err = eg.Wait()
	require.Error(t, err) // process returned non-zero exit code: 1

	// pid1 will not start, bogus pid1 command
	eg = errgroup.Group{}
	started = make(chan struct{})
	eg.Go(func() error {
		_, err := w.WorkerOpt.Executor.Run(ctx, id, execMount(root), nil, executor.ProcessInfo{
			Meta: executor.Meta{
				Args: []string{"bogus"},
			},
		}, started)
		return err
	})

	select {
	case <-started:
	case <-time.After(10 * time.Second):
		t.Error("Unexpected timeout waiting for pid1 to start")
	}

	// this should fail since pid1 never started
	err = w.WorkerOpt.Executor.Exec(ctx, id, executor.ProcessInfo{
		Meta: executor.Meta{
			Args: []string{"/bin/true"},
		},
	})
	require.Error(t, err) // container has exited with error

	err = eg.Wait()
	require.Error(t, err) // pid1 did not terminate successfully

	err = snap.Release(ctx)
	require.NoError(t, err)
}

func TestWorkerCancel(t *testing.T, w *base.Worker) {
	ctx := NewCtx("buildkit-test")
	sm, err := session.NewManager(&session.ManagerOpt{
		HealthFrequency:       1 * time.Second,
		HealthTimeout:         10 * time.Second,
		HealthAllowedFailures: 1,
	})
	require.NoError(t, err)

	snap := NewBusyboxSourceSnapshot(ctx, t, w, sm)
	root, err := w.CacheMgr.New(ctx, snap, nil)
	require.NoError(t, err)

	id := identity.NewID()

	started := make(chan struct{})

	pid1Ctx, pid1Cancel := context.WithCancelCause(ctx)
	defer pid1Cancel(errors.WithStack(context.Canceled))

	var (
		pid1Err, pid2Err error
		pid1Done         = make(chan struct{})
		pid2Done         = make(chan struct{})
	)

	go func() {
		defer close(pid1Done)
		_, pid1Err = w.WorkerOpt.Executor.Run(pid1Ctx, id, execMount(root), nil, executor.ProcessInfo{
			Meta: executor.Meta{
				Args: []string{"/bin/sleep", "10"},
				Cwd:  "/",
			},
		}, started)
	}()

	select {
	case <-started:
	case <-time.After(10 * time.Second):
		t.Error("Unexpected timeout waiting for pid1 to start")
	}

	pid2Ctx, pid2Cancel := context.WithCancelCause(ctx)
	defer pid2Cancel(errors.WithStack(context.Canceled))

	started = make(chan struct{})

	go func() {
		defer close(pid2Done)
		// TODO why doesn't Exec allow for started channel??  Fake it for now
		go func() {
			<-time.After(2 * time.Second)
			close(started)
		}()
		pid2Err = w.WorkerOpt.Executor.Exec(pid2Ctx, id, executor.ProcessInfo{
			Meta: executor.Meta{
				Args: []string{"/bin/sleep", "10"},
				Cwd:  "/",
			},
		})
	}()

	select {
	case <-started:
	case <-time.After(10 * time.Second):
		t.Error("Unexpected timeout waiting for pid2 to start")
	}

	pid2Cancel(errors.WithStack(context.Canceled))
	<-pid2Done
	require.Contains(t, pid2Err.Error(), "exit code: 137", "pid2 exits with sigkill")

	pid1Cancel(errors.WithStack(context.Canceled))
	<-pid1Done
	require.Contains(t, pid1Err.Error(), "exit code: 137", "pid1 exits with sigkill")
}

type nopCloser struct {
	io.Writer
}

func (n *nopCloser) Close() error {
	return nil
}

func execMount(m cache.Mountable) executor.Mount {
	return executor.Mount{Src: &mountable{m: m}}
}

type mountable struct {
	m cache.Mountable
}

func (m *mountable) Mount(ctx context.Context, readonly bool) (snapshot.Mountable, error) {
	return m.m.Mount(ctx, readonly, nil)
}<|MERGE_RESOLUTION|>--- conflicted
+++ resolved
@@ -38,17 +38,12 @@
 
 func TestWorkerExec(t *testing.T, w *base.Worker) {
 	ctx := NewCtx("buildkit-test")
-<<<<<<< HEAD
-	ctx, cancel := context.WithCancel(ctx)
+	ctx, cancel := context.WithCancelCause(ctx)
 	sm, err := session.NewManager(&session.ManagerOpt{
 		HealthFrequency:       1 * time.Second,
 		HealthTimeout:         10 * time.Second,
 		HealthAllowedFailures: 1,
 	})
-=======
-	ctx, cancel := context.WithCancelCause(ctx)
-	sm, err := session.NewManager()
->>>>>>> 8ad64a09
 	require.NoError(t, err)
 
 	snap := NewBusyboxSourceSnapshot(ctx, t, w, sm)
