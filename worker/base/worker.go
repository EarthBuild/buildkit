package base

import (
	"context"
	"fmt"
	"os"
	"path/filepath"
	"time"

	"github.com/containerd/containerd/content"
	"github.com/containerd/containerd/diff"
	"github.com/containerd/containerd/gc"
	"github.com/containerd/containerd/images"
	"github.com/containerd/containerd/leases"
	"github.com/containerd/containerd/platforms"
	"github.com/containerd/containerd/remotes/docker"
	"github.com/docker/docker/pkg/idtools"
	"github.com/hashicorp/go-multierror"
	"github.com/moby/buildkit/cache"
	"github.com/moby/buildkit/cache/metadata"
	"github.com/moby/buildkit/client"
	"github.com/moby/buildkit/client/llb"
	"github.com/moby/buildkit/executor"
	"github.com/moby/buildkit/exporter"
	imageexporter "github.com/moby/buildkit/exporter/containerimage"
	"github.com/moby/buildkit/exporter/earthlyoutputs"
	localexporter "github.com/moby/buildkit/exporter/local"
	ociexporter "github.com/moby/buildkit/exporter/oci"
	tarexporter "github.com/moby/buildkit/exporter/tar"
	"github.com/moby/buildkit/frontend"
	"github.com/moby/buildkit/identity"
	"github.com/moby/buildkit/session"
	"github.com/moby/buildkit/snapshot"
	"github.com/moby/buildkit/snapshot/imagerefchecker"
	"github.com/moby/buildkit/solver"
	"github.com/moby/buildkit/solver/llbsolver/mounts"
	"github.com/moby/buildkit/solver/llbsolver/ops"
	"github.com/moby/buildkit/solver/pb"
	"github.com/moby/buildkit/source"
	"github.com/moby/buildkit/source/containerimage"
	"github.com/moby/buildkit/source/git"
	"github.com/moby/buildkit/source/http"
	"github.com/moby/buildkit/source/local"
	"github.com/moby/buildkit/util/archutil"
	"github.com/moby/buildkit/util/bklog"
	"github.com/moby/buildkit/util/network"
	"github.com/moby/buildkit/util/progress"
	"github.com/moby/buildkit/util/progress/controller"
	"github.com/moby/buildkit/util/semutil"
	digest "github.com/opencontainers/go-digest"
	ocispecs "github.com/opencontainers/image-spec/specs-go/v1"
	"github.com/pkg/errors"
	"golang.org/x/sync/errgroup"
)

const labelCreatedAt = "buildkit/createdat"

// TODO: this file should be removed. containerd defines ContainerdWorker, oci defines OCIWorker. There is no base worker.

// WorkerOpt is specific to a worker.
// See also CommonOpt.
type WorkerOpt struct {
<<<<<<< HEAD
	ID              string
	Labels          map[string]string
	Platforms       []ocispecs.Platform
	GCPolicy        []client.PruneInfo
	BuildkitVersion client.BuildkitVersion
	Executor        executor.Executor
	Snapshotter     snapshot.Snapshotter
	ContentStore    content.Store
	Applier         diff.Applier
	Differ          diff.Comparer
	ImageStore      images.Store // optional
	RegistryHosts   docker.RegistryHosts
	IdentityMapping *idtools.IdentityMapping
	LeaseManager    leases.Manager
	GarbageCollect  func(context.Context) (gc.Stats, error)
	ParallelismSem  *semutil.Weighted
	MetadataStore   *metadata.Store
	MountPoolRoot   string
=======
	ID               string
	Labels           map[string]string
	Platforms        []ocispecs.Platform
	GCPolicy         []client.PruneInfo
	BuildkitVersion  client.BuildkitVersion
	NetworkProviders map[pb.NetMode]network.Provider
	Executor         executor.Executor
	Snapshotter      snapshot.Snapshotter
	ContentStore     content.Store
	Applier          diff.Applier
	Differ           diff.Comparer
	ImageStore       images.Store // optional
	RegistryHosts    docker.RegistryHosts
	IdentityMapping  *idtools.IdentityMapping
	LeaseManager     leases.Manager
	GarbageCollect   func(context.Context) (gc.Stats, error)
	ParallelismSem   *semaphore.Weighted
	MetadataStore    *metadata.Store
	MountPoolRoot    string
>>>>>>> c717d6aa
}

// Worker is a local worker instance with dedicated snapshotter, cache, and so on.
// TODO: s/Worker/OpWorker/g ?
type Worker struct {
	WorkerOpt
	CacheMgr        cache.Manager
	SourceManager   *source.Manager
	imageWriter     *imageexporter.ImageWriter
	ImageSource     *containerimage.Source
	OCILayoutSource *containerimage.Source
}

// NewWorker instantiates a local worker
func NewWorker(ctx context.Context, opt WorkerOpt) (*Worker, error) {
	imageRefChecker := imagerefchecker.New(imagerefchecker.Opt{
		ImageStore:   opt.ImageStore,
		ContentStore: opt.ContentStore,
	})

	cm, err := cache.NewManager(cache.ManagerOpt{
		Snapshotter:     opt.Snapshotter,
		PruneRefChecker: imageRefChecker,
		Applier:         opt.Applier,
		GarbageCollect:  opt.GarbageCollect,
		LeaseManager:    opt.LeaseManager,
		ContentStore:    opt.ContentStore,
		Differ:          opt.Differ,
		MetadataStore:   opt.MetadataStore,
		MountPoolRoot:   opt.MountPoolRoot,
	})
	if err != nil {
		return nil, err
	}

	sm, err := source.NewManager()
	if err != nil {
		return nil, err
	}

	is, err := containerimage.NewSource(containerimage.SourceOpt{
		Snapshotter:   opt.Snapshotter,
		ContentStore:  opt.ContentStore,
		Applier:       opt.Applier,
		ImageStore:    opt.ImageStore,
		CacheAccessor: cm,
		RegistryHosts: opt.RegistryHosts,
		ResolverType:  containerimage.ResolverTypeRegistry,
		LeaseManager:  opt.LeaseManager,
	})
	if err != nil {
		return nil, err
	}

	sm.Register(is)

	if err := git.Supported(); err == nil {
		gs, err := git.NewSource(git.Opt{
			CacheAccessor: cm,
		})
		if err != nil {
			return nil, err
		}
		sm.Register(gs)
	} else {
		bklog.G(ctx).Warnf("git source cannot be enabled: %v", err)
	}

	hs, err := http.NewSource(http.Opt{
		CacheAccessor: cm,
	})
	if err != nil {
		return nil, err
	}

	sm.Register(hs)

	ss, err := local.NewSource(local.Opt{
		CacheAccessor: cm,
	})
	if err != nil {
		return nil, err
	}
	sm.Register(ss)

	os, err := containerimage.NewSource(containerimage.SourceOpt{
		Snapshotter:   opt.Snapshotter,
		ContentStore:  opt.ContentStore,
		Applier:       opt.Applier,
		ImageStore:    opt.ImageStore,
		CacheAccessor: cm,
		ResolverType:  containerimage.ResolverTypeOCILayout,
		LeaseManager:  opt.LeaseManager,
	})
	if err != nil {
		return nil, err
	}

	sm.Register(os)

	iw, err := imageexporter.NewImageWriter(imageexporter.WriterOpt{
		Snapshotter:  opt.Snapshotter,
		ContentStore: opt.ContentStore,
		Applier:      opt.Applier,
		Differ:       opt.Differ,
	})
	if err != nil {
		return nil, err
	}

	leases, err := opt.LeaseManager.List(ctx, "labels.\"buildkit/lease.temporary\"")
	if err != nil {
		return nil, err
	}
	for _, l := range leases {
		opt.LeaseManager.Delete(ctx, l)
	}

	return &Worker{
		WorkerOpt:       opt,
		CacheMgr:        cm,
		SourceManager:   sm,
		imageWriter:     iw,
		ImageSource:     is,
		OCILayoutSource: os,
	}, nil
}

<<<<<<< HEAD
func (w *Worker) ParallelismStatus() (int64, int64, int64) {
	if w.ParallelismSem == nil {
		return 0, 0, 0
	}
	return w.ParallelismSem.Status()
}

func (w *Worker) GCAnalytics() (cache.GCSummary, *cache.GCRunAnalytics, *cache.GCRunAnalytics) {
	return w.CacheMgr.GetGCAnalytics()
=======
func (w *Worker) Close() error {
	var rerr error
	for _, provider := range w.NetworkProviders {
		if err := provider.Close(); err != nil {
			rerr = multierror.Append(rerr, err)
		}
	}
	return rerr
>>>>>>> c717d6aa
}

func (w *Worker) ContentStore() content.Store {
	return w.WorkerOpt.ContentStore
}

func (w *Worker) ID() string {
	return w.WorkerOpt.ID
}

func (w *Worker) Labels() map[string]string {
	return w.WorkerOpt.Labels
}

func (w *Worker) Platforms(noCache bool) []ocispecs.Platform {
	if noCache {
		for _, p := range archutil.SupportedPlatforms(noCache) {
			exists := false
			for _, pp := range w.WorkerOpt.Platforms {
				if platforms.Only(pp).Match(p) {
					exists = true
					break
				}
			}
			if !exists {
				w.WorkerOpt.Platforms = append(w.WorkerOpt.Platforms, p)
			}
		}
	}
	return w.WorkerOpt.Platforms
}

func (w *Worker) GCPolicy() []client.PruneInfo {
	return w.WorkerOpt.GCPolicy
}

func (w *Worker) BuildkitVersion() client.BuildkitVersion {
	return w.WorkerOpt.BuildkitVersion
}

func (w *Worker) LoadRef(ctx context.Context, id string, hidden bool) (cache.ImmutableRef, error) {
	var opts []cache.RefOption
	if hidden {
		opts = append(opts, cache.NoUpdateLastUsed)
	}
	if id == "" {
		// results can have nil refs if they are optimized out to be equal to scratch,
		// i.e. Diff(A,A) == scratch
		return nil, nil
	}

	pg := solver.ProgressControllerFromContext(ctx)
	ref, err := w.CacheMgr.Get(ctx, id, pg, opts...)
	var needsRemoteProviders cache.NeedsRemoteProviderError
	if errors.As(err, &needsRemoteProviders) {
		if optGetter := solver.CacheOptGetterOf(ctx); optGetter != nil {
			var keys []interface{}
			for _, dgst := range needsRemoteProviders {
				keys = append(keys, cache.DescHandlerKey(dgst))
			}
			descHandlers := cache.DescHandlers(make(map[digest.Digest]*cache.DescHandler))
			for k, v := range optGetter(true, keys...) {
				if key, ok := k.(cache.DescHandlerKey); ok {
					if handler, ok := v.(*cache.DescHandler); ok {
						descHandlers[digest.Digest(key)] = handler
					}
				}
			}
			opts = append(opts, descHandlers)
			ref, err = w.CacheMgr.Get(ctx, id, pg, opts...)
		}
	}
	if err != nil {
		return nil, errors.Wrap(err, "failed to load ref")
	}
	return ref, nil
}

func (w *Worker) Executor() executor.Executor {
	return w.WorkerOpt.Executor
}

func (w *Worker) CacheManager() cache.Manager {
	return w.CacheMgr
}

func (w *Worker) ResolveOp(v solver.Vertex, s frontend.FrontendLLBBridge, sm *session.Manager) (solver.Op, error) {
	if baseOp, ok := v.Sys().(*pb.Op); ok {
		switch op := baseOp.Op.(type) {
		case *pb.Op_Source:
			return ops.NewSourceOp(v, op, baseOp.Platform, w.SourceManager, w.ParallelismSem, sm, w)
		case *pb.Op_Exec:
			return ops.NewExecOp(v, op, baseOp.Platform, w.CacheMgr, w.ParallelismSem, sm, w.WorkerOpt.Executor, w)
		case *pb.Op_File:
			return ops.NewFileOp(v, op, w.CacheMgr, w.ParallelismSem, w)
		case *pb.Op_Build:
			return ops.NewBuildOp(v, op, s, w)
		case *pb.Op_Merge:
			return ops.NewMergeOp(v, op, w)
		case *pb.Op_Diff:
			return ops.NewDiffOp(v, op, w)
		default:
			return nil, errors.Errorf("no support for %T", op)
		}
	}
	return nil, errors.Errorf("could not resolve %v", v)
}

func (w *Worker) PruneCacheMounts(ctx context.Context, ids []string) error {
	mu := mounts.CacheMountsLocker()
	mu.Lock()
	defer mu.Unlock()

	for _, id := range ids {
		mds, err := mounts.SearchCacheDir(ctx, w.CacheMgr, id)
		if err != nil {
			return err
		}
		for _, md := range mds {
			if err := md.SetCachePolicyDefault(); err != nil {
				return err
			}
			if err := md.ClearCacheDirIndex(); err != nil {
				return err
			}
			// if ref is unused try to clean it up right away by releasing it
			if mref, err := w.CacheMgr.GetMutable(ctx, md.ID()); err == nil {
				go mref.Release(context.TODO())
			}
		}
	}

	mounts.ClearActiveCacheMounts()
	return nil
}

func (w *Worker) ResolveImageConfig(ctx context.Context, ref string, opt llb.ResolveImageConfigOpt, sm *session.Manager, g session.Group) (digest.Digest, []byte, error) {
	// is this an registry source? Or an OCI layout source?
	switch opt.ResolverType {
	case llb.ResolverTypeOCILayout:
		return w.OCILayoutSource.ResolveImageConfig(ctx, ref, opt, sm, g)
		// we probably should put an explicit case llb.ResolverTypeRegistry and default here,
		// but then go complains that we do not have a return statement,
		// so we just add it after
	}
	return w.ImageSource.ResolveImageConfig(ctx, ref, opt, sm, g)
}

func (w *Worker) DiskUsage(ctx context.Context, opt client.DiskUsageInfo) ([]*client.UsageInfo, error) {
	return w.CacheMgr.DiskUsage(ctx, opt)
}

func (w *Worker) Prune(ctx context.Context, ch chan client.UsageInfo, opt ...client.PruneInfo) error {
	return w.CacheMgr.Prune(ctx, ch, opt...)
}

func (w *Worker) Exporter(name string, sm *session.Manager) (exporter.Exporter, error) {
	switch name {
	case client.ExporterImage:
		return imageexporter.New(imageexporter.Opt{
			Images:         w.ImageStore,
			SessionManager: sm,
			ImageWriter:    w.imageWriter,
			RegistryHosts:  w.RegistryHosts,
			LeaseManager:   w.LeaseManager,
		})
	case client.ExporterLocal:
		return localexporter.New(localexporter.Opt{
			SessionManager: sm,
		})
	case client.ExporterTar:
		return tarexporter.New(tarexporter.Opt{
			SessionManager: sm,
		})
	case client.ExporterOCI:
		return ociexporter.New(ociexporter.Opt{
			SessionManager: sm,
			ImageWriter:    w.imageWriter,
			Variant:        ociexporter.VariantOCI,
			LeaseManager:   w.LeaseManager,
		})
	case client.ExporterDocker:
		return ociexporter.New(ociexporter.Opt{
			SessionManager: sm,
			ImageWriter:    w.imageWriter,
			Variant:        ociexporter.VariantDocker,
			LeaseManager:   w.LeaseManager,
		})
	case client.ExporterEarthly:
		return earthlyoutputs.New(earthlyoutputs.Opt{
			SessionManager: sm,
			ImageWriter:    w.imageWriter,
			Variant:        ociexporter.VariantDocker,
			RegistryHosts:  w.RegistryHosts,
			LeaseManager:   w.LeaseManager,
		})
	default:
		return nil, errors.Errorf("exporter %q could not be found", name)
	}
}

func (w *Worker) FromRemote(ctx context.Context, remote *solver.Remote) (ref cache.ImmutableRef, err error) {
	if cd, ok := remote.Provider.(interface {
		CheckDescriptor(context.Context, ocispecs.Descriptor) error
	}); ok && len(remote.Descriptors) > 0 {
		var eg errgroup.Group
		for _, desc := range remote.Descriptors {
			desc := desc
			eg.Go(func() error {
				if err := cd.CheckDescriptor(ctx, desc); err != nil {
					return err
				}
				return nil
			})
		}
		if err := eg.Wait(); err != nil {
			return nil, err
		}
	}

	pg := solver.ProgressControllerFromContext(ctx)
	if pg == nil {
		pg = &controller.Controller{
			WriterFactory: progress.FromContext(ctx),
		}
	}

	descHandler := &cache.DescHandler{
		Provider: func(session.Group) content.Provider { return remote.Provider },
		Progress: pg,
	}
	snapshotLabels := func([]ocispecs.Descriptor, int) map[string]string { return nil }
	if cd, ok := remote.Provider.(interface {
		SnapshotLabels([]ocispecs.Descriptor, int) map[string]string
	}); ok {
		snapshotLabels = cd.SnapshotLabels
	}
	descHandlers := cache.DescHandlers(make(map[digest.Digest]*cache.DescHandler))
	for i, desc := range remote.Descriptors {
		descHandlers[desc.Digest] = &cache.DescHandler{
			Provider:       descHandler.Provider,
			Progress:       descHandler.Progress,
			Annotations:    desc.Annotations,
			SnapshotLabels: snapshotLabels(remote.Descriptors, i),
		}
	}

	var current cache.ImmutableRef
	for i, desc := range remote.Descriptors {
		tm := time.Now()
		if tmstr, ok := desc.Annotations[labelCreatedAt]; ok {
			if err := (&tm).UnmarshalText([]byte(tmstr)); err != nil {
				if current != nil {
					current.Release(context.TODO())
				}
				return nil, err
			}
		}
		descr := fmt.Sprintf("imported %s", remote.Descriptors[i].Digest)
		if v, ok := desc.Annotations["buildkit/description"]; ok {
			descr = v
		}
		opts := []cache.RefOption{
			cache.WithDescription(descr),
			cache.WithCreationTime(tm),
			descHandlers,
		}
		if dh, ok := descHandlers[desc.Digest]; ok {
			if ref, ok := dh.Annotations["containerd.io/distribution.source.ref"]; ok {
				opts = append(opts, cache.WithImageRef(ref)) // can set by registry cache importer
			}
		}
		ref, err := w.CacheMgr.GetByBlob(ctx, desc, current, opts...)
		if current != nil {
			current.Release(context.TODO())
		}
		if err != nil {
			return nil, err
		}
		current = ref
	}
	return current, nil
}

// ID reads the worker id from the `workerid` file.
// If not exist, it creates a random one,
func ID(root string) (string, error) {
	f := filepath.Join(root, "workerid")
	b, err := os.ReadFile(f)
	if err != nil {
		if errors.Is(err, os.ErrNotExist) {
			id := identity.NewID()
			err := os.WriteFile(f, []byte(id), 0400)
			return id, err
		}
		return "", err
	}
	return string(b), nil
}<|MERGE_RESOLUTION|>--- conflicted
+++ resolved
@@ -60,26 +60,6 @@
 // WorkerOpt is specific to a worker.
 // See also CommonOpt.
 type WorkerOpt struct {
-<<<<<<< HEAD
-	ID              string
-	Labels          map[string]string
-	Platforms       []ocispecs.Platform
-	GCPolicy        []client.PruneInfo
-	BuildkitVersion client.BuildkitVersion
-	Executor        executor.Executor
-	Snapshotter     snapshot.Snapshotter
-	ContentStore    content.Store
-	Applier         diff.Applier
-	Differ          diff.Comparer
-	ImageStore      images.Store // optional
-	RegistryHosts   docker.RegistryHosts
-	IdentityMapping *idtools.IdentityMapping
-	LeaseManager    leases.Manager
-	GarbageCollect  func(context.Context) (gc.Stats, error)
-	ParallelismSem  *semutil.Weighted
-	MetadataStore   *metadata.Store
-	MountPoolRoot   string
-=======
 	ID               string
 	Labels           map[string]string
 	Platforms        []ocispecs.Platform
@@ -96,10 +76,9 @@
 	IdentityMapping  *idtools.IdentityMapping
 	LeaseManager     leases.Manager
 	GarbageCollect   func(context.Context) (gc.Stats, error)
-	ParallelismSem   *semaphore.Weighted
+	ParallelismSem   *semutil.Weighted
 	MetadataStore    *metadata.Store
 	MountPoolRoot    string
->>>>>>> c717d6aa
 }
 
 // Worker is a local worker instance with dedicated snapshotter, cache, and so on.
@@ -228,17 +207,6 @@
 	}, nil
 }
 
-<<<<<<< HEAD
-func (w *Worker) ParallelismStatus() (int64, int64, int64) {
-	if w.ParallelismSem == nil {
-		return 0, 0, 0
-	}
-	return w.ParallelismSem.Status()
-}
-
-func (w *Worker) GCAnalytics() (cache.GCSummary, *cache.GCRunAnalytics, *cache.GCRunAnalytics) {
-	return w.CacheMgr.GetGCAnalytics()
-=======
 func (w *Worker) Close() error {
 	var rerr error
 	for _, provider := range w.NetworkProviders {
@@ -247,7 +215,18 @@
 		}
 	}
 	return rerr
->>>>>>> c717d6aa
+}
+
+// ParallelismStatus is Earthly-specific
+func (w *Worker) ParallelismStatus() (int64, int64, int64) {
+	if w.ParallelismSem == nil {
+		return 0, 0, 0
+	}
+	return w.ParallelismSem.Status()
+}
+
+func (w *Worker) GCAnalytics() (cache.GCSummary, *cache.GCRunAnalytics, *cache.GCRunAnalytics) {
+	return w.CacheMgr.GetGCAnalytics()
 }
 
 func (w *Worker) ContentStore() content.Store {
