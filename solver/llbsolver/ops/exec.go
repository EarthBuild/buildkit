package ops

import (
	"bytes"
	"context"
	"encoding/json"
	"fmt"
	"io"
	"os"
	"path"
	"path/filepath"
	"sort"
	"strings"

	"github.com/containerd/containerd/platforms"
	"github.com/moby/buildkit/cache"
	"github.com/moby/buildkit/executor"
	"github.com/moby/buildkit/frontend/gateway"
	"github.com/moby/buildkit/session"
	"github.com/moby/buildkit/session/localhost"
	"github.com/moby/buildkit/session/secrets"
	"github.com/moby/buildkit/snapshot"
	"github.com/moby/buildkit/solver"
	"github.com/moby/buildkit/solver/llbsolver/errdefs"
	"github.com/moby/buildkit/solver/llbsolver/mounts"
	"github.com/moby/buildkit/solver/llbsolver/ops/opsutils"
	"github.com/moby/buildkit/solver/pb"
	"github.com/moby/buildkit/util/progress/logs"
	"github.com/moby/buildkit/util/semutil"
	utilsystem "github.com/moby/buildkit/util/system"
	"github.com/moby/buildkit/worker"
	digest "github.com/opencontainers/go-digest"
	ocispecs "github.com/opencontainers/image-spec/specs-go/v1"
	"github.com/pkg/errors"
	"go.opentelemetry.io/otel/trace"
)

const execCacheType = "buildkit.exec.v0"

type ExecOp struct {
	op          *pb.ExecOp
	cm          cache.Manager
	mm          *mounts.MountManager
	sm          *session.Manager
	exec        executor.Executor
	w           worker.Worker
	platform    *pb.Platform
	numInputs   int
	parallelism *semutil.Weighted
}

<<<<<<< HEAD
func NewExecOp(v solver.Vertex, op *pb.Op_Exec, platform *pb.Platform, cm cache.Manager, parallelism *semutil.Weighted, sm *session.Manager, exec executor.Executor, w worker.Worker) (solver.Op, error) {
	if err := llbsolver.ValidateOp(&pb.Op{Op: op}); err != nil {
=======
var _ solver.Op = &ExecOp{}

func NewExecOp(v solver.Vertex, op *pb.Op_Exec, platform *pb.Platform, cm cache.Manager, parallelism *semaphore.Weighted, sm *session.Manager, exec executor.Executor, w worker.Worker) (*ExecOp, error) {
	if err := opsutils.Validate(&pb.Op{Op: op}); err != nil {
>>>>>>> 4451e1be
		return nil, err
	}
	name := fmt.Sprintf("exec %s", strings.Join(op.Exec.Meta.Args, " "))
	return &ExecOp{
		op:          op.Exec,
		mm:          mounts.NewMountManager(name, cm, sm),
		cm:          cm,
		sm:          sm,
		exec:        exec,
		numInputs:   len(v.Inputs()),
		w:           w,
		platform:    platform,
		parallelism: parallelism,
	}, nil
}

func (e *ExecOp) Proto() *pb.ExecOp {
	return e.op
}

func cloneExecOp(old *pb.ExecOp) pb.ExecOp {
	n := *old
	meta := *n.Meta
	meta.ExtraHosts = nil
	for i := range n.Meta.ExtraHosts {
		h := *n.Meta.ExtraHosts[i]
		meta.ExtraHosts = append(meta.ExtraHosts, &h)
	}
	n.Meta = &meta
	n.Mounts = nil
	for i := range old.Mounts {
		m := *old.Mounts[i]
		n.Mounts = append(n.Mounts, &m)
	}
	return n
}

func (e *ExecOp) CacheMap(ctx context.Context, g session.Group, index int) (*solver.CacheMap, bool, error) {
	op := cloneExecOp(e.op)
	for i := range op.Meta.ExtraHosts {
		h := op.Meta.ExtraHosts[i]
		h.IP = ""
		op.Meta.ExtraHosts[i] = h
	}
	for i := range op.Mounts {
		op.Mounts[i].Selector = ""
	}
	op.Meta.ProxyEnv = nil

	p := platforms.DefaultSpec()
	if e.platform != nil {
		p = ocispecs.Platform{
			OS:           e.platform.OS,
			Architecture: e.platform.Architecture,
			Variant:      e.platform.Variant,
		}
	}

	// Special case for cache compatibility with buggy versions that wrongly
	// excluded Exec.Mounts: for the default case of one root mount (i.e. RUN
	// inside a Dockerfile), do not include the mount when generating the cache
	// map.
	if len(op.Mounts) == 1 &&
		op.Mounts[0].Dest == "/" &&
		op.Mounts[0].Selector == "" &&
		!op.Mounts[0].Readonly &&
		op.Mounts[0].MountType == pb.MountType_BIND &&
		op.Mounts[0].CacheOpt == nil &&
		op.Mounts[0].SSHOpt == nil &&
		op.Mounts[0].SecretOpt == nil &&
		op.Mounts[0].ResultID == "" {
		op.Mounts = nil
	}

	dt, err := json.Marshal(struct {
		Type    string
		Exec    *pb.ExecOp
		OS      string
		Arch    string
		Variant string `json:",omitempty"`
	}{
		Type:    execCacheType,
		Exec:    &op,
		OS:      p.OS,
		Arch:    p.Architecture,
		Variant: p.Variant,
	})
	if err != nil {
		return nil, false, err
	}

	cm := &solver.CacheMap{
		Digest: digest.FromBytes(dt),
		Deps: make([]struct {
			Selector          digest.Digest
			ComputeDigestFunc solver.ResultBasedCacheFunc
			PreprocessFunc    solver.PreprocessFunc
		}, e.numInputs),
	}

	deps, err := e.getMountDeps()
	if err != nil {
		return nil, false, err
	}

	for i, dep := range deps {
		if len(dep.Selectors) != 0 {
			dgsts := make([][]byte, 0, len(dep.Selectors))
			for _, p := range dep.Selectors {
				dgsts = append(dgsts, []byte(p))
			}
			cm.Deps[i].Selector = digest.FromBytes(bytes.Join(dgsts, []byte{0}))
		}
		if !dep.NoContentBasedHash {
			cm.Deps[i].ComputeDigestFunc = opsutils.NewContentHashFunc(toSelectors(dedupePaths(dep.Selectors)))
		}
		cm.Deps[i].PreprocessFunc = unlazyResultFunc
	}

	return cm, true, nil
}

func dedupePaths(inp []string) []string {
	old := make(map[string]struct{}, len(inp))
	for _, p := range inp {
		old[p] = struct{}{}
	}
	paths := make([]string, 0, len(old))
	for p1 := range old {
		var skip bool
		for p2 := range old {
			if p1 != p2 && strings.HasPrefix(p1, p2+"/") {
				skip = true
				break
			}
		}
		if !skip {
			paths = append(paths, p1)
		}
	}
	sort.Slice(paths, func(i, j int) bool {
		return paths[i] < paths[j]
	})
	return paths
}

func toSelectors(p []string) []opsutils.Selector {
	sel := make([]opsutils.Selector, 0, len(p))
	for _, p := range p {
		sel = append(sel, opsutils.Selector{Path: p, FollowLinks: true})
	}
	return sel
}

type dep struct {
	Selectors          []string
	NoContentBasedHash bool
}

func (e *ExecOp) getMountDeps() ([]dep, error) {
	deps := make([]dep, e.numInputs)
	for _, m := range e.op.Mounts {
		if m.Input == pb.Empty {
			continue
		}
		if int(m.Input) >= len(deps) {
			return nil, errors.Errorf("invalid mountinput %v", m)
		}

		sel := m.Selector
		if sel != "" {
			sel = path.Join("/", sel)
			deps[m.Input].Selectors = append(deps[m.Input].Selectors, sel)
		}

		if (!m.Readonly || m.Dest == pb.RootMount) && m.Output != -1 { // exclude read-only rootfs && read-write mounts
			deps[m.Input].NoContentBasedHash = true
		}
	}
	return deps, nil
}

func addDefaultEnvvar(env []string, k, v string) []string {
	for _, e := range env {
		if strings.HasPrefix(e, k+"=") {
			return env
		}
	}
	return append(env, k+"="+v)
}

func (e *ExecOp) Exec(ctx context.Context, g session.Group, inputs []solver.Result) (results []solver.Result, err error) {
	trace.SpanFromContext(ctx).AddEvent("ExecOp started")

	refs := make([]*worker.WorkerRef, len(inputs))
	for i, inp := range inputs {
		var ok bool
		refs[i], ok = inp.Sys().(*worker.WorkerRef)
		if !ok {
			return nil, errors.Errorf("invalid reference for exec %T", inp.Sys())
		}
	}

	p, err := gateway.PrepareMounts(ctx, e.mm, e.cm, g, e.op.Meta.Cwd, e.op.Mounts, refs, func(m *pb.Mount, ref cache.ImmutableRef) (cache.MutableRef, error) {
		desc := fmt.Sprintf("mount %s from exec %s", m.Dest, strings.Join(e.op.Meta.Args, " "))
		return e.cm.New(ctx, ref, g, cache.WithDescription(desc))
	})
	defer func() {
		if err != nil {
			execInputs := make([]solver.Result, len(e.op.Mounts))
			for i, m := range e.op.Mounts {
				if m.Input == -1 {
					continue
				}
				execInputs[i] = inputs[m.Input].Clone()
			}
			execMounts := make([]solver.Result, len(e.op.Mounts))
			copy(execMounts, execInputs)
			for i, res := range results {
				execMounts[p.OutputRefs[i].MountIndex] = res
			}
			for _, active := range p.Actives {
				if active.NoCommit {
					active.Ref.Release(context.TODO())
				} else {
					ref, cerr := active.Ref.Commit(ctx)
					if cerr != nil {
						err = errors.Wrapf(err, "error committing %s: %s", active.Ref.ID(), cerr)
						continue
					}
					execMounts[active.MountIndex] = worker.NewWorkerRefResult(ref, e.w)
				}
			}
			err = errdefs.WithExecError(err, execInputs, execMounts)
		} else {
			// Only release actives if err is nil.
			for i := len(p.Actives) - 1; i >= 0; i-- { // call in LIFO order
				p.Actives[i].Ref.Release(context.TODO())
			}
		}
		for _, o := range p.OutputRefs {
			if o.Ref != nil {
				o.Ref.Release(context.TODO())
			}
		}
	}()
	if err != nil {
		return nil, err
	}

	extraHosts, err := gateway.ParseExtraHosts(e.op.Meta.ExtraHosts)
	if err != nil {
		return nil, err
	}

	emu, err := getEmulator(ctx, e.platform, e.cm.IdentityMapping())
	if err != nil {
		return nil, err
	}
	if emu != nil {
		e.op.Meta.Args = append([]string{qemuMountName}, e.op.Meta.Args...)

		p.Mounts = append(p.Mounts, executor.Mount{
			Readonly: true,
			Src:      emu,
			Dest:     qemuMountName,
		})
	}

	meta := executor.Meta{
		Args:           e.op.Meta.Args,
		Env:            e.op.Meta.Env,
		Cwd:            e.op.Meta.Cwd,
		User:           e.op.Meta.User,
		Hostname:       e.op.Meta.Hostname,
		ReadonlyRootFS: p.ReadonlyRootFS,
		ExtraHosts:     extraHosts,
		Ulimit:         e.op.Meta.Ulimit,
		CgroupParent:   e.op.Meta.CgroupParent,
		NetMode:        e.op.Network,
		SecurityMode:   e.op.Security,
	}

	if e.op.Meta.ProxyEnv != nil {
		meta.Env = append(meta.Env, proxyEnvList(e.op.Meta.ProxyEnv)...)
	}
	var currentOS string
	if e.platform != nil {
		currentOS = e.platform.OS
	}
	meta.Env = addDefaultEnvvar(meta.Env, "PATH", utilsystem.DefaultPathEnv(currentOS))

	secretEnv, err := e.loadSecretEnv(ctx, g)
	if err != nil {
		return nil, err
	}
	meta.Env = append(meta.Env, secretEnv...)

	stdout, stderr, flush := logs.NewLogStreams(ctx, os.Getenv("BUILDKIT_DEBUG_EXEC_OUTPUT") == "1")
	defer stdout.Close()
	defer stderr.Close()
	defer func() {
		if err != nil {
			flush()
		}
	}()

	isLocal, err := e.doFromLocalHack(ctx, p.Root, p.Mounts, g, meta, stdout, stderr)
	if err != nil {
		return nil, err
	}

	var execErr error
	if !isLocal {
		execErr = e.exec.Run(ctx, "", p.Root, p.Mounts, executor.ProcessInfo{
			Meta:   meta,
			Stdin:  nil,
			Stdout: stdout,
			Stderr: stderr,
		}, nil)
	}

	for i, out := range p.OutputRefs {
		if mutable, ok := out.Ref.(cache.MutableRef); ok {
			ref, err := mutable.Commit(ctx)
			if err != nil {
				return nil, errors.Wrapf(err, "error committing %s", mutable.ID())
			}
			results = append(results, worker.NewWorkerRefResult(ref, e.w))
		} else {
			results = append(results, worker.NewWorkerRefResult(out.Ref.(cache.ImmutableRef), e.w))
		}
		// Prevent the result from being released.
		p.OutputRefs[i].Ref = nil
	}
	return results, errors.Wrapf(execErr, "process %q did not complete successfully", strings.Join(e.op.Meta.Args, " "))
}

// earthly-specific
func (e *execOp) doFromLocalHack(ctx context.Context, root executor.Mount, mounts []executor.Mount, g session.Group, meta executor.Meta, stdout, stderr io.WriteCloser) (bool, error) {
	var cmd string
	if len(meta.Args) > 0 {
		cmd = meta.Args[0]
	}
	switch cmd {
	case localhost.CopyFileMagicStr:
		return true, e.copyLocally(ctx, root, g, meta, stdout, stderr)
	case localhost.RunOnLocalHostMagicStr:
		return true, e.execLocally(ctx, root, g, meta, stdout, stderr)
	case localhost.SendFileMagicStr:
		return true, e.sendLocally(ctx, root, mounts, g, meta, stdout, stderr)
	default:
		return false, nil
	}
}

func (e *execOp) copyLocally(ctx context.Context, root executor.Mount, g session.Group, meta executor.Meta, stdout, stderr io.WriteCloser) error {
	if len(meta.Args) != 3 {
		return fmt.Errorf("CopyFileMagicStr takes exactly 2 args")
	}
	if meta.Args[0] != localhost.CopyFileMagicStr {
		panic("arg[0] must be CopyFileMagicStr; this should not have happened")
	}
	src := meta.Args[1]
	if !strings.HasPrefix(src, "/") && meta.Cwd != "" {
		src = filepath.Join(meta.Cwd, src)
	}
	src = filepath.Clean(src)
	dst := meta.Args[2]

	if src == "/" {
		return fmt.Errorf("copyLocally does not support copying the entire root filesystem")
	}

	if strings.HasSuffix(dst, ".") || strings.HasSuffix(dst, "/") {
		dst = filepath.Join(dst, filepath.Base(src))
	}

	return e.sm.Any(ctx, g, func(ctx context.Context, _ string, caller session.Caller) error {
		mountable, err := root.Src.Mount(ctx, false)
		if err != nil {
			return err
		}

		rootMounts, release, err := mountable.Mount()
		if err != nil {
			return err
		}
		if release != nil {
			defer release()
		}

		lm := snapshot.LocalMounterWithMounts(rootMounts)
		rootfsPath, err := lm.Mount()
		if err != nil {
			return err
		}
		defer lm.Unmount()

		finalDest := rootfsPath + "/" + dst
		err = localhost.LocalhostGet(ctx, caller, src, finalDest, mountable)
		if err != nil {
			return err
		}
		return nil
	})
}

var errSendFileMagicStrMissingArgs = fmt.Errorf("SendFileMagicStr args missing; should be SendFileMagicStr [--dir] [--] <src> [<src> ...] <dst>")

func (e *execOp) sendLocally(ctx context.Context, root executor.Mount, mounts []executor.Mount, g session.Group, meta executor.Meta, stdout, stderr io.WriteCloser) error {
	i := 0
	nArgs := len(meta.Args)

	if i >= nArgs || meta.Args[i] != localhost.SendFileMagicStr {
		return errSendFileMagicStrMissingArgs
	}
	i++

	// check for --dir
	copyDir := false
	if i >= nArgs {
		return errSendFileMagicStrMissingArgs
	}
	if meta.Args[i] == "--dir" {
		copyDir = true
		i++
	}

	// check for -
	if i >= nArgs {
		return errSendFileMagicStrMissingArgs
	}
	if meta.Args[i] == "-" {
		i++
	}

	dstIndex := len(meta.Args) - 1
	numFiles := dstIndex - i
	if numFiles <= 0 {
		return fmt.Errorf("SendFileMagicStr args missing; should be SendFileMagicStr [--dir] [--] <src> [<src> ...] <dst>")
	}
	files := meta.Args[i:dstIndex]
	dst := meta.Args[dstIndex]

	if len(mounts) != 1 {
		return fmt.Errorf("SendFileMagicStr must be given a mount with the artifacts to copy from")
	}

	return e.sm.Any(ctx, g, func(ctx context.Context, _ string, caller session.Caller) error {
		mnt := mounts[0]

		mountable2, err := mnt.Src.Mount(ctx, false)
		if err != nil {
			return err
		}

		mounts, release, err := mountable2.Mount()
		if err != nil {
			return err
		}
		if release != nil {
			defer release()
		}

		lm := snapshot.LocalMounterWithMounts(mounts)
		hackfsPath, err := lm.Mount()
		if err != nil {
			return err
		}
		defer lm.Unmount()

		for _, f := range files {
			finalSrc := hackfsPath + "/" + f
			var finalDst string
			if dst == "." || strings.HasSuffix(dst, "/") || strings.HasSuffix(dst, "/.") || copyDir {
				finalDst = path.Join(dst, path.Base(f))
			} else {
				finalDst = dst
			}
			if !strings.HasPrefix(dst, "/") && meta.Cwd != "" {
				finalDst = path.Join(meta.Cwd, finalDst)
			}
			err = localhost.LocalhostPut(ctx, caller, finalSrc, finalDst)
			if err != nil {
				return errors.Wrap(err, "error calling LocalhostExec")
			}
		}
		return nil
	})
}

func (e *execOp) execLocally(ctx context.Context, root executor.Mount, g session.Group, meta executor.Meta, stdout, stderr io.WriteCloser) error {
	if len(meta.Args) == 0 || meta.Args[0] != localhost.RunOnLocalHostMagicStr {
		panic("first arg should be RunOnLocalHostMagicStr; this should not happen")
	}
	args := meta.Args[1:] // remove magic uuid from command prefix; the rest that follows is the actual command to run
	cwd := meta.Cwd

	return e.sm.Any(ctx, g, func(ctx context.Context, _ string, caller session.Caller) error {
		err := localhost.LocalhostExec(ctx, caller, args, cwd, stdout, stderr)
		if err != nil {
			return errors.Wrap(err, "error calling LocalhostExec")
		}
		return nil
	})
}

func proxyEnvList(p *pb.ProxyEnv) []string {
	out := []string{}
	if v := p.HttpProxy; v != "" {
		out = append(out, "HTTP_PROXY="+v, "http_proxy="+v)
	}
	if v := p.HttpsProxy; v != "" {
		out = append(out, "HTTPS_PROXY="+v, "https_proxy="+v)
	}
	if v := p.FtpProxy; v != "" {
		out = append(out, "FTP_PROXY="+v, "ftp_proxy="+v)
	}
	if v := p.NoProxy; v != "" {
		out = append(out, "NO_PROXY="+v, "no_proxy="+v)
	}
	if v := p.AllProxy; v != "" {
		out = append(out, "ALL_PROXY="+v, "all_proxy="+v)
	}
	return out
}

func (e *ExecOp) Acquire(ctx context.Context) (solver.ReleaseFunc, error) {
	if e.parallelism == nil {
		return func() {}, nil
	}
	err := e.parallelism.Acquire(ctx, 1)
	if err != nil {
		return nil, err
	}
	return func() {
		e.parallelism.Release(1)
	}, nil
}

func (e *ExecOp) loadSecretEnv(ctx context.Context, g session.Group) ([]string, error) {
	secretenv := e.op.Secretenv
	if len(secretenv) == 0 {
		return nil, nil
	}
	out := make([]string, 0, len(secretenv))
	for _, sopt := range secretenv {
		id := sopt.ID
		if id == "" {
			return nil, errors.Errorf("secret ID missing for %q environment variable", sopt.Name)
		}
		var dt []byte
		var err error
		err = e.sm.Any(ctx, g, func(ctx context.Context, _ string, caller session.Caller) error {
			dt, err = secrets.GetSecret(ctx, caller, id)
			if err != nil {
				if errors.Is(err, secrets.ErrNotFound) && sopt.Optional {
					return nil
				}
				return err
			}
			return nil
		})
		if err != nil {
			return nil, err
		}
		out = append(out, fmt.Sprintf("%s=%s", sopt.Name, string(dt)))
	}
	return out, nil
}

func (e *ExecOp) IsProvenanceProvider() {
}<|MERGE_RESOLUTION|>--- conflicted
+++ resolved
@@ -49,15 +49,10 @@
 	parallelism *semutil.Weighted
 }
 
-<<<<<<< HEAD
-func NewExecOp(v solver.Vertex, op *pb.Op_Exec, platform *pb.Platform, cm cache.Manager, parallelism *semutil.Weighted, sm *session.Manager, exec executor.Executor, w worker.Worker) (solver.Op, error) {
-	if err := llbsolver.ValidateOp(&pb.Op{Op: op}); err != nil {
-=======
 var _ solver.Op = &ExecOp{}
 
-func NewExecOp(v solver.Vertex, op *pb.Op_Exec, platform *pb.Platform, cm cache.Manager, parallelism *semaphore.Weighted, sm *session.Manager, exec executor.Executor, w worker.Worker) (*ExecOp, error) {
+func NewExecOp(v solver.Vertex, op *pb.Op_Exec, platform *pb.Platform, cm cache.Manager, parallelism *semutil.Weighted, sm *session.Manager, exec executor.Executor, w worker.Worker) (*ExecOp, error) {
 	if err := opsutils.Validate(&pb.Op{Op: op}); err != nil {
->>>>>>> 4451e1be
 		return nil, err
 	}
 	name := fmt.Sprintf("exec %s", strings.Join(op.Exec.Meta.Args, " "))
@@ -397,7 +392,7 @@
 }
 
 // earthly-specific
-func (e *execOp) doFromLocalHack(ctx context.Context, root executor.Mount, mounts []executor.Mount, g session.Group, meta executor.Meta, stdout, stderr io.WriteCloser) (bool, error) {
+func (e *ExecOp) doFromLocalHack(ctx context.Context, root executor.Mount, mounts []executor.Mount, g session.Group, meta executor.Meta, stdout, stderr io.WriteCloser) (bool, error) {
 	var cmd string
 	if len(meta.Args) > 0 {
 		cmd = meta.Args[0]
@@ -414,7 +409,7 @@
 	}
 }
 
-func (e *execOp) copyLocally(ctx context.Context, root executor.Mount, g session.Group, meta executor.Meta, stdout, stderr io.WriteCloser) error {
+func (e *ExecOp) copyLocally(ctx context.Context, root executor.Mount, g session.Group, meta executor.Meta, stdout, stderr io.WriteCloser) error {
 	if len(meta.Args) != 3 {
 		return fmt.Errorf("CopyFileMagicStr takes exactly 2 args")
 	}
@@ -468,7 +463,7 @@
 
 var errSendFileMagicStrMissingArgs = fmt.Errorf("SendFileMagicStr args missing; should be SendFileMagicStr [--dir] [--] <src> [<src> ...] <dst>")
 
-func (e *execOp) sendLocally(ctx context.Context, root executor.Mount, mounts []executor.Mount, g session.Group, meta executor.Meta, stdout, stderr io.WriteCloser) error {
+func (e *ExecOp) sendLocally(ctx context.Context, root executor.Mount, mounts []executor.Mount, g session.Group, meta executor.Meta, stdout, stderr io.WriteCloser) error {
 	i := 0
 	nArgs := len(meta.Args)
 
@@ -550,7 +545,7 @@
 	})
 }
 
-func (e *execOp) execLocally(ctx context.Context, root executor.Mount, g session.Group, meta executor.Meta, stdout, stderr io.WriteCloser) error {
+func (e *ExecOp) execLocally(ctx context.Context, root executor.Mount, g session.Group, meta executor.Meta, stdout, stderr io.WriteCloser) error {
 	if len(meta.Args) == 0 || meta.Args[0] != localhost.RunOnLocalHostMagicStr {
 		panic("first arg should be RunOnLocalHostMagicStr; this should not happen")
 	}
