--- conflicted
+++ resolved
@@ -17,12 +17,9 @@
 	"github.com/moby/buildkit/executor"
 	"github.com/moby/buildkit/frontend/gateway"
 	"github.com/moby/buildkit/session"
-<<<<<<< HEAD
 	"github.com/moby/buildkit/session/localhost"
+	"github.com/moby/buildkit/session/secrets"
 	"github.com/moby/buildkit/snapshot"
-=======
-	"github.com/moby/buildkit/session/secrets"
->>>>>>> f4eb8267
 	"github.com/moby/buildkit/solver"
 	"github.com/moby/buildkit/solver/llbsolver"
 	"github.com/moby/buildkit/solver/llbsolver/errdefs"
@@ -50,7 +47,6 @@
 	platform    *pb.Platform
 	numInputs   int
 	parallelism *semaphore.Weighted
-	sm          *session.Manager //earthly
 }
 
 func NewExecOp(v solver.Vertex, op *pb.Op_Exec, platform *pb.Platform, cm cache.Manager, parallelism *semaphore.Weighted, sm *session.Manager, exec executor.Executor, w worker.Worker) (solver.Op, error) {
@@ -68,7 +64,6 @@
 		w:           w,
 		platform:    platform,
 		parallelism: parallelism,
-		sm:          sm, //earthly
 	}, nil
 }
 
