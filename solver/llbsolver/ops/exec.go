--- conflicted
+++ resolved
@@ -39,16 +39,6 @@
 const execCacheType = "buildkit.exec.v0"
 
 type execOp struct {
-<<<<<<< HEAD
-	op        *pb.ExecOp
-	cm        cache.Manager
-	mm        *mounts.MountManager
-	exec      executor.Executor
-	w         worker.Worker
-	platform  *pb.Platform
-	numInputs int
-	sm        *session.Manager
-=======
 	op          *pb.ExecOp
 	cm          cache.Manager
 	mm          *mounts.MountManager
@@ -57,7 +47,7 @@
 	platform    *pb.Platform
 	numInputs   int
 	parallelism *semaphore.Weighted
->>>>>>> 12cfc874
+	sm        *session.Manager
 }
 
 func NewExecOp(v solver.Vertex, op *pb.Op_Exec, platform *pb.Platform, cm cache.Manager, parallelism *semaphore.Weighted, sm *session.Manager, md *metadata.Store, exec executor.Executor, w worker.Worker) (solver.Op, error) {
@@ -66,16 +56,6 @@
 	}
 	name := fmt.Sprintf("exec %s", strings.Join(op.Exec.Meta.Args, " "))
 	return &execOp{
-<<<<<<< HEAD
-		op:        op.Exec,
-		mm:        mounts.NewMountManager(name, cm, sm, md),
-		cm:        cm,
-		exec:      exec,
-		numInputs: len(v.Inputs()),
-		w:         w,
-		platform:  platform,
-		sm:        sm,
-=======
 		op:          op.Exec,
 		mm:          mounts.NewMountManager(name, cm, sm, md),
 		cm:          cm,
@@ -84,7 +64,7 @@
 		w:           w,
 		platform:    platform,
 		parallelism: parallelism,
->>>>>>> 12cfc874
+		sm:        sm,
 	}, nil
 }
 
