package ops

import (
	"context"
	"strings"
	"sync"

	"github.com/moby/buildkit/session"
	"github.com/moby/buildkit/solver"
	"github.com/moby/buildkit/solver/llbsolver/ops/opsutils"
	"github.com/moby/buildkit/solver/pb"
	"github.com/moby/buildkit/source"
	"github.com/moby/buildkit/util/semutil"
	"github.com/moby/buildkit/worker"
	digest "github.com/opencontainers/go-digest"
)

const sourceCacheType = "buildkit.source.v0"

type SourceOp struct {
	mu          sync.Mutex
	op          *pb.Op_Source
	platform    *pb.Platform
	sm          *source.Manager
	src         source.SourceInstance
	sessM       *session.Manager
	w           worker.Worker
	vtx         solver.Vertex
<<<<<<< HEAD
	parallelism *semutil.Weighted
}

func NewSourceOp(vtx solver.Vertex, op *pb.Op_Source, platform *pb.Platform, sm *source.Manager, parallelism *semutil.Weighted, sessM *session.Manager, w worker.Worker) (solver.Op, error) {
	if err := llbsolver.ValidateOp(&pb.Op{Op: op}); err != nil {
=======
	parallelism *semaphore.Weighted
	pin         string
	id          source.Identifier
}

var _ solver.Op = &SourceOp{}

func NewSourceOp(vtx solver.Vertex, op *pb.Op_Source, platform *pb.Platform, sm *source.Manager, parallelism *semaphore.Weighted, sessM *session.Manager, w worker.Worker) (*SourceOp, error) {
	if err := opsutils.Validate(&pb.Op{Op: op}); err != nil {
>>>>>>> 4451e1be
		return nil, err
	}
	return &SourceOp{
		op:          op,
		sm:          sm,
		w:           w,
		sessM:       sessM,
		platform:    platform,
		vtx:         vtx,
		parallelism: parallelism,
	}, nil
}

func (s *SourceOp) IsProvenanceProvider() {}

func (s *SourceOp) Pin() (source.Identifier, string) {
	return s.id, s.pin
}

func (s *SourceOp) instance(ctx context.Context) (source.SourceInstance, error) {
	s.mu.Lock()
	defer s.mu.Unlock()
	if s.src != nil {
		return s.src, nil
	}
	id, err := source.FromLLB(s.op, s.platform)
	if err != nil {
		return nil, err
	}
	src, err := s.sm.Resolve(ctx, id, s.sessM, s.vtx)
	if err != nil {
		return nil, err
	}
	s.src = src
	s.id = id
	return s.src, nil
}

func (s *SourceOp) CacheMap(ctx context.Context, g session.Group, index int) (*solver.CacheMap, bool, error) {
	src, err := s.instance(ctx)
	if err != nil {
		return nil, false, err
	}

	k, pin, cacheOpts, done, err := src.CacheKey(ctx, g, index)
	if err != nil {
		return nil, false, err
	}

	if s.pin == "" {
		s.pin = pin
	}

	dgst := digest.FromBytes([]byte(sourceCacheType + ":" + k))
	if strings.HasPrefix(k, "session:") {
		dgst = digest.Digest("random:" + strings.TrimPrefix(dgst.String(), dgst.Algorithm().String()+":"))
	}

	return &solver.CacheMap{
		// TODO: add os/arch
		Digest: dgst,
		Opts:   cacheOpts,
	}, done, nil
}

func (s *SourceOp) Exec(ctx context.Context, g session.Group, _ []solver.Result) (outputs []solver.Result, err error) {
	src, err := s.instance(ctx)
	if err != nil {
		return nil, err
	}
	ref, err := src.Snapshot(ctx, g)
	if err != nil {
		return nil, err
	}
	return []solver.Result{worker.NewWorkerRefResult(ref, s.w)}, nil
}

func (s *SourceOp) Acquire(ctx context.Context) (solver.ReleaseFunc, error) {
	if s.parallelism == nil {
		return func() {}, nil
	}
	err := s.parallelism.Acquire(ctx, 1)
	if err != nil {
		return nil, err
	}
	return func() {
		s.parallelism.Release(1)
	}, nil
}<|MERGE_RESOLUTION|>--- conflicted
+++ resolved
@@ -26,23 +26,15 @@
 	sessM       *session.Manager
 	w           worker.Worker
 	vtx         solver.Vertex
-<<<<<<< HEAD
 	parallelism *semutil.Weighted
-}
-
-func NewSourceOp(vtx solver.Vertex, op *pb.Op_Source, platform *pb.Platform, sm *source.Manager, parallelism *semutil.Weighted, sessM *session.Manager, w worker.Worker) (solver.Op, error) {
-	if err := llbsolver.ValidateOp(&pb.Op{Op: op}); err != nil {
-=======
-	parallelism *semaphore.Weighted
 	pin         string
 	id          source.Identifier
 }
 
 var _ solver.Op = &SourceOp{}
 
-func NewSourceOp(vtx solver.Vertex, op *pb.Op_Source, platform *pb.Platform, sm *source.Manager, parallelism *semaphore.Weighted, sessM *session.Manager, w worker.Worker) (*SourceOp, error) {
+func NewSourceOp(vtx solver.Vertex, op *pb.Op_Source, platform *pb.Platform, sm *source.Manager, parallelism *semutil.Weighted, sessM *session.Manager, w worker.Worker) (*SourceOp, error) {
 	if err := opsutils.Validate(&pb.Op{Op: op}); err != nil {
->>>>>>> 4451e1be
 		return nil, err
 	}
 	return &SourceOp{
