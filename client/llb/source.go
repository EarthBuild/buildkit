--- conflicted
+++ resolved
@@ -4,11 +4,8 @@
 	"context"
 	_ "crypto/sha256" // for opencontainers/go-digest
 	"encoding/json"
-<<<<<<< HEAD
 	"fmt"
 	neturl "net/url"
-=======
->>>>>>> abcab142
 	"os"
 	"strconv"
 	"strings"
