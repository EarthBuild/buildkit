--- conflicted
+++ resolved
@@ -10,15 +10,11 @@
 )
 
 type Info struct {
-<<<<<<< HEAD
-	BuildkitVersion BuildkitVersion
+	BuildkitVersion BuildkitVersion `json:"buildkitVersion"`
 
 	// Earthly-specific.
-	NumSessions int
-	SecondsIdle int
-=======
-	BuildkitVersion BuildkitVersion `json:"buildkitVersion"`
->>>>>>> c717d6aa
+	NumSessions int	`json:"numSessions"`
+	SecondsIdle int	`json:"secondsIdle"`
 }
 
 type BuildkitVersion struct {
