--- conflicted
+++ resolved
@@ -139,12 +139,8 @@
 		defer f.Close()
 		buf := bufPool.Get().(*[]byte)
 		defer bufPool.Put(buf)
-<<<<<<< HEAD
 		fs := fileSender{sender: s, id: h.id}
-		if _, err := io.CopyBuffer(&fs, f, *buf); err != nil {
-=======
-		if _, err := io.CopyBuffer(&fileSender{sender: s, id: h.id}, struct{ io.Reader }{f}, *buf); err != nil {
->>>>>>> 4a778a23
+		if _, err := io.CopyBuffer(&fs, struct{ io.Reader }{f}, *buf); err != nil {
 			return err
 		}
 		if s.verboseProgressCb != nil {
