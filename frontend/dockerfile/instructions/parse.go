package instructions

import (
	"fmt"
	"regexp"
	"sort"
	"strconv"
	"strings"
	"time"

	"github.com/docker/docker/api/types/container"
	"github.com/docker/docker/api/types/strslice"
	"github.com/moby/buildkit/frontend/dockerfile/command"
	"github.com/moby/buildkit/frontend/dockerfile/parser"
	"github.com/pkg/errors"
)

type parseRequest struct {
	command    string
	args       []string
	attributes map[string]bool
	flags      *BFlags
	original   string
	location   []parser.Range
	comments   []string
}

var parseRunPreHooks []func(*RunCommand, parseRequest) error
var parseRunPostHooks []func(*RunCommand, parseRequest) error

func nodeArgs(node *parser.Node) []string {
	result := []string{}
	for ; node.Next != nil; node = node.Next {
		arg := node.Next
		if len(arg.Children) == 0 {
			result = append(result, arg.Value)
		} else if len(arg.Children) == 1 {
			//sub command
			result = append(result, arg.Children[0].Value)
			result = append(result, nodeArgs(arg.Children[0])...)
		}
	}
	return result
}

func newParseRequestFromNode(node *parser.Node) parseRequest {
	return parseRequest{
		command:    node.Value,
		args:       nodeArgs(node),
		attributes: node.Attributes,
		original:   node.Original,
		flags:      NewBFlagsWithArgs(node.Flags),
		location:   node.Location(),
		comments:   node.PrevComment,
	}
}

// ParseInstruction converts an AST to a typed instruction (either a command or a build stage beginning when encountering a `FROM` statement)
func ParseInstruction(node *parser.Node) (v interface{}, err error) {
	defer func() {
		err = parser.WithLocation(err, node.Location())
	}()
	req := newParseRequestFromNode(node)
	switch node.Value {
	case command.Env:
		return parseEnv(req)
	case command.Maintainer:
		return parseMaintainer(req)
	case command.Label:
		return parseLabel(req)
	case command.Add:
		return parseAdd(req)
	case command.Copy:
		return parseCopy(req)
	case command.From:
		return parseFrom(req)
	case command.Onbuild:
		return parseOnBuild(req)
	case command.Workdir:
		return parseWorkdir(req)
	case command.Run:
		return parseRun(req)
	case command.Cmd:
		return parseCmd(req)
	case command.Healthcheck:
		return parseHealthcheck(req)
	case command.Entrypoint:
		return parseEntrypoint(req)
	case command.Expose:
		return parseExpose(req)
	case command.User:
		return parseUser(req)
	case command.Volume:
		return parseVolume(req)
	case command.StopSignal:
		return parseStopSignal(req)
	case command.Arg:
		return parseArg(req)
	case command.Shell:
		return parseShell(req)
	}

	return nil, &UnknownInstruction{Instruction: node.Value, Line: node.StartLine}
}

// ParseCommand converts an AST to a typed Command
func ParseCommand(node *parser.Node) (Command, error) {
	s, err := ParseInstruction(node)
	if err != nil {
		return nil, err
	}
	if c, ok := s.(Command); ok {
		return c, nil
	}
	return nil, parser.WithLocation(errors.Errorf("%T is not a command type", s), node.Location())
}

// UnknownInstruction represents an error occurring when a command is unresolvable
type UnknownInstruction struct {
	Line        int
	Instruction string
}

func (e *UnknownInstruction) Error() string {
	return fmt.Sprintf("unknown instruction: %s", strings.ToUpper(e.Instruction))
}

type parseError struct {
	inner error
	node  *parser.Node
}

func (e *parseError) Error() string {
	return fmt.Sprintf("dockerfile parse error line %d: %v", e.node.StartLine, e.inner.Error())
}

func (e *parseError) Unwrap() error {
	return e.inner
}

// Parse a Dockerfile into a collection of buildable stages.
// metaArgs is a collection of ARG instructions that occur before the first FROM.
func Parse(ast *parser.Node) (stages []Stage, metaArgs []ArgCommand, err error) {
	for _, n := range ast.Children {
		cmd, err := ParseInstruction(n)
		if err != nil {
			return nil, nil, &parseError{inner: err, node: n}
		}
		if len(stages) == 0 {
			// meta arg case
			if a, isArg := cmd.(*ArgCommand); isArg {
				metaArgs = append(metaArgs, *a)
				continue
			}
		}
		switch c := cmd.(type) {
		case *Stage:
			stages = append(stages, *c)
		case Command:
			stage, err := CurrentStage(stages)
			if err != nil {
				return nil, nil, parser.WithLocation(err, n.Location())
			}
			stage.AddCommand(c)
		default:
			return nil, nil, parser.WithLocation(errors.Errorf("%T is not a command type", cmd), n.Location())
		}

	}
	return stages, metaArgs, nil
}

func parseKvps(args []string, cmdName string) (KeyValuePairs, error) {
	if len(args) == 0 {
		return nil, errAtLeastOneArgument(cmdName)
	}
	if len(args)%2 != 0 {
		// should never get here, but just in case
		return nil, errTooManyArguments(cmdName)
	}
	var res KeyValuePairs
	for j := 0; j < len(args); j += 2 {
		if len(args[j]) == 0 {
			return nil, errBlankCommandNames(cmdName)
		}
		name := args[j]
		value := args[j+1]
		res = append(res, KeyValuePair{Key: name, Value: value})
	}
	return res, nil
}

func parseEnv(req parseRequest) (*EnvCommand, error) {

	if err := req.flags.Parse(); err != nil {
		return nil, err
	}
	envs, err := parseKvps(req.args, "ENV")
	if err != nil {
		return nil, err
	}
	return &EnvCommand{
		Env:             envs,
		withNameAndCode: newWithNameAndCode(req),
	}, nil
}

func parseMaintainer(req parseRequest) (*MaintainerCommand, error) {
	if len(req.args) != 1 {
		return nil, errExactlyOneArgument("MAINTAINER")
	}

	if err := req.flags.Parse(); err != nil {
		return nil, err
	}
	return &MaintainerCommand{
		Maintainer:      req.args[0],
		withNameAndCode: newWithNameAndCode(req),
	}, nil
}

func parseLabel(req parseRequest) (*LabelCommand, error) {

	if err := req.flags.Parse(); err != nil {
		return nil, err
	}

	labels, err := parseKvps(req.args, "LABEL")
	if err != nil {
		return nil, err
	}

	return &LabelCommand{
		Labels:          labels,
		withNameAndCode: newWithNameAndCode(req),
	}, nil
}

func parseAdd(req parseRequest) (*AddCommand, error) {
	if len(req.args) < 2 {
		return nil, errNoDestinationArgument("ADD")
	}
	flChown := req.flags.AddString("chown", "")
	flChmod := req.flags.AddString("chmod", "")
	if err := req.flags.Parse(); err != nil {
		return nil, err
	}
	return &AddCommand{
		SourcesAndDest:  SourcesAndDest(req.args),
		withNameAndCode: newWithNameAndCode(req),
		Chown:           flChown.Value,
		Chmod:           flChmod.Value,
	}, nil
}

func parseCopy(req parseRequest) (*CopyCommand, error) {
	if len(req.args) < 2 {
		return nil, errNoDestinationArgument("COPY")
	}
	flChown := req.flags.AddString("chown", "")
	flFrom := req.flags.AddString("from", "")
	flChmod := req.flags.AddString("chmod", "")
	if err := req.flags.Parse(); err != nil {
		return nil, err
	}
	return &CopyCommand{
		SourcesAndDest:  SourcesAndDest(req.args),
		From:            flFrom.Value,
		withNameAndCode: newWithNameAndCode(req),
		Chown:           flChown.Value,
		Chmod:           flChmod.Value,
	}, nil
}

func parseFrom(req parseRequest) (*Stage, error) {
	stageName, err := parseBuildStageName(req.args)
	if err != nil {
		return nil, err
	}

	flPlatform := req.flags.AddString("platform", "")
	if err := req.flags.Parse(); err != nil {
		return nil, err
	}

	code := strings.TrimSpace(req.original)
	return &Stage{
		BaseName:   req.args[0],
		Name:       stageName,
		SourceCode: code,
		Commands:   []Command{},
		Platform:   flPlatform.Value,
		Location:   req.location,
		Comment:    getComment(req.comments, stageName),
	}, nil

}

func parseBuildStageName(args []string) (string, error) {
	stageName := ""
	switch {
	case len(args) == 3 && strings.EqualFold(args[1], "as"):
		stageName = strings.ToLower(args[2])
		if ok, _ := regexp.MatchString("^[a-z][a-z0-9-_\\.]*$", stageName); !ok {
			return "", errors.Errorf("invalid name for build stage: %q, name can't start with a number or contain symbols", args[2])
		}
	case len(args) != 1:
		return "", errors.New("FROM requires either one or three arguments")
	}

	return stageName, nil
}

func parseOnBuild(req parseRequest) (*OnbuildCommand, error) {
	if len(req.args) == 0 {
		return nil, errAtLeastOneArgument("ONBUILD")
	}
	if err := req.flags.Parse(); err != nil {
		return nil, err
	}

	triggerInstruction := strings.ToUpper(strings.TrimSpace(req.args[0]))
	switch strings.ToUpper(triggerInstruction) {
	case "ONBUILD":
		return nil, errors.New("Chaining ONBUILD via `ONBUILD ONBUILD` isn't allowed")
	case "MAINTAINER", "FROM":
		return nil, fmt.Errorf("%s isn't allowed as an ONBUILD trigger", triggerInstruction)
	}

	original := regexp.MustCompile(`(?i)^\s*ONBUILD\s*`).ReplaceAllString(req.original, "")
	return &OnbuildCommand{
		Expression:      original,
		withNameAndCode: newWithNameAndCode(req),
	}, nil

}

func parseWorkdir(req parseRequest) (*WorkdirCommand, error) {
	if len(req.args) != 1 {
		return nil, errExactlyOneArgument("WORKDIR")
	}

	err := req.flags.Parse()
	if err != nil {
		return nil, err
	}
	return &WorkdirCommand{
		Path:            req.args[0],
		withNameAndCode: newWithNameAndCode(req),
	}, nil

}

func parseShellDependentCommand(req parseRequest, emptyAsNil bool) ShellDependantCmdLine {
	args := handleJSONArgs(req.args, req.attributes)
	cmd := strslice.StrSlice(args)
	if emptyAsNil && len(cmd) == 0 {
		cmd = nil
	}
	return ShellDependantCmdLine{
		CmdLine:      cmd,
		PrependShell: !req.attributes["json"],
	}
}

func parseRun(req parseRequest) (*RunCommand, error) {
	cmd := &RunCommand{}

	for _, fn := range parseRunPreHooks {
		if err := fn(cmd, req); err != nil {
			return nil, err
		}
	}

	if err := req.flags.Parse(); err != nil {
		return nil, err
	}

	cmd.ShellDependantCmdLine = parseShellDependentCommand(req, false)
	cmd.withNameAndCode = newWithNameAndCode(req)

	for _, fn := range parseRunPostHooks {
		if err := fn(cmd, req); err != nil {
			return nil, err
		}
	}

	return cmd, nil
}

func parseCmd(req parseRequest) (*CmdCommand, error) {
	if err := req.flags.Parse(); err != nil {
		return nil, err
	}
	return &CmdCommand{
		ShellDependantCmdLine: parseShellDependentCommand(req, false),
		withNameAndCode:       newWithNameAndCode(req),
	}, nil

}

func parseEntrypoint(req parseRequest) (*EntrypointCommand, error) {
	if err := req.flags.Parse(); err != nil {
		return nil, err
	}

	cmd := &EntrypointCommand{
		ShellDependantCmdLine: parseShellDependentCommand(req, true),
		withNameAndCode:       newWithNameAndCode(req),
	}

	return cmd, nil
}

// parseOptInterval(flag) is the duration of flag.Value, or 0 if
// empty. An error is reported if the value is given and less than minimum duration.
func parseOptInterval(f *Flag) (time.Duration, error) {
	s := f.Value
	if s == "" {
		return 0, nil
	}
	d, err := time.ParseDuration(s)
	if err != nil {
		return 0, err
	}
	if d < container.MinimumDuration {
		return 0, fmt.Errorf("Interval %#v cannot be less than %s", f.name, container.MinimumDuration)
	}
	return d, nil
}
func parseHealthcheck(req parseRequest) (*HealthCheckCommand, error) {
	if len(req.args) == 0 {
		return nil, errAtLeastOneArgument("HEALTHCHECK")
	}
	cmd := &HealthCheckCommand{
		withNameAndCode: newWithNameAndCode(req),
	}

	typ := strings.ToUpper(req.args[0])
	args := req.args[1:]
	if typ == "NONE" {
		if len(args) != 0 {
			return nil, errors.New("HEALTHCHECK NONE takes no arguments")
		}
		test := strslice.StrSlice{typ}
		cmd.Health = &container.HealthConfig{
			Test: test,
		}
	} else {

		healthcheck := container.HealthConfig{}

		flInterval := req.flags.AddString("interval", "")
		flTimeout := req.flags.AddString("timeout", "")
		flStartPeriod := req.flags.AddString("start-period", "")
		flRetries := req.flags.AddString("retries", "")

		if err := req.flags.Parse(); err != nil {
			return nil, err
		}

		switch typ {
		case "CMD":
			cmdSlice := handleJSONArgs(args, req.attributes)
			if len(cmdSlice) == 0 {
				return nil, errors.New("Missing command after HEALTHCHECK CMD")
			}

			if !req.attributes["json"] {
				typ = "CMD-SHELL"
			}

			healthcheck.Test = strslice.StrSlice(append([]string{typ}, cmdSlice...))
		default:
			return nil, fmt.Errorf("Unknown type %#v in HEALTHCHECK (try CMD)", typ)
		}

		interval, err := parseOptInterval(flInterval)
		if err != nil {
			return nil, err
		}
		healthcheck.Interval = interval

		timeout, err := parseOptInterval(flTimeout)
		if err != nil {
			return nil, err
		}
		healthcheck.Timeout = timeout

		startPeriod, err := parseOptInterval(flStartPeriod)
		if err != nil {
			return nil, err
		}
		healthcheck.StartPeriod = startPeriod

		if flRetries.Value != "" {
			retries, err := strconv.ParseInt(flRetries.Value, 10, 32)
			if err != nil {
				return nil, err
			}
			if retries < 1 {
				return nil, fmt.Errorf("--retries must be at least 1 (not %d)", retries)
			}
			healthcheck.Retries = int(retries)
		} else {
			healthcheck.Retries = 0
		}

		cmd.Health = &healthcheck
	}
	return cmd, nil
}

func parseExpose(req parseRequest) (*ExposeCommand, error) {
	portsTab := req.args

	if len(req.args) == 0 {
		return nil, errAtLeastOneArgument("EXPOSE")
	}

	if err := req.flags.Parse(); err != nil {
		return nil, err
	}

	sort.Strings(portsTab)
	return &ExposeCommand{
		Ports:           portsTab,
		withNameAndCode: newWithNameAndCode(req),
	}, nil
}

func parseUser(req parseRequest) (*UserCommand, error) {
	if len(req.args) != 1 {
		return nil, errExactlyOneArgument("USER")
	}

	if err := req.flags.Parse(); err != nil {
		return nil, err
	}
	return &UserCommand{
		User:            req.args[0],
		withNameAndCode: newWithNameAndCode(req),
	}, nil
}

func parseVolume(req parseRequest) (*VolumeCommand, error) {
	if len(req.args) == 0 {
		return nil, errAtLeastOneArgument("VOLUME")
	}

	if err := req.flags.Parse(); err != nil {
		return nil, err
	}

	cmd := &VolumeCommand{
		withNameAndCode: newWithNameAndCode(req),
	}

	for _, v := range req.args {
		v = strings.TrimSpace(v)
		if v == "" {
			return nil, errors.New("VOLUME specified can not be an empty string")
		}
		cmd.Volumes = append(cmd.Volumes, v)
	}
	return cmd, nil

}

func parseStopSignal(req parseRequest) (*StopSignalCommand, error) {
	if len(req.args) != 1 {
		return nil, errExactlyOneArgument("STOPSIGNAL")
	}
	sig := req.args[0]

	cmd := &StopSignalCommand{
		Signal:          sig,
		withNameAndCode: newWithNameAndCode(req),
	}
	return cmd, nil

}

func parseArg(req parseRequest) (*ArgCommand, error) {
	if len(req.args) < 1 {
		return nil, errAtLeastOneArgument("ARG")
	}

	pairs := make([]KeyValuePairOptional, len(req.args))

	for i, arg := range req.args {
		kvpo := KeyValuePairOptional{}

		// 'arg' can just be a name or name-value pair. Note that this is different
		// from 'env' that handles the split of name and value at the parser level.
		// The reason for doing it differently for 'arg' is that we support just
		// defining an arg and not assign it a value (while 'env' always expects a
		// name-value pair). If possible, it will be good to harmonize the two.
		if strings.Contains(arg, "=") {
			parts := strings.SplitN(arg, "=", 2)
			if len(parts[0]) == 0 {
				return nil, errBlankCommandNames("ARG")
			}

			kvpo.Key = parts[0]
			kvpo.Value = &parts[1]
		} else {
			kvpo.Key = arg
		}
<<<<<<< HEAD
=======
		kvpo.Comment = getComment(req.comments, kvpo.Key)
>>>>>>> 71cf6f5f
		pairs[i] = kvpo
	}

	return &ArgCommand{
		Args:            pairs,
		withNameAndCode: newWithNameAndCode(req),
	}, nil
}

func parseShell(req parseRequest) (*ShellCommand, error) {
	if err := req.flags.Parse(); err != nil {
		return nil, err
	}
	shellSlice := handleJSONArgs(req.args, req.attributes)
	switch {
	case len(shellSlice) == 0:
		// SHELL []
		return nil, errAtLeastOneArgument("SHELL")
	case req.attributes["json"]:
		// SHELL ["powershell", "-command"]

		return &ShellCommand{
			Shell:           strslice.StrSlice(shellSlice),
			withNameAndCode: newWithNameAndCode(req),
		}, nil
	default:
		// SHELL powershell -command - not JSON
		return nil, errNotJSON("SHELL", req.original)
	}
}

func errAtLeastOneArgument(command string) error {
	return errors.Errorf("%s requires at least one argument", command)
}

func errExactlyOneArgument(command string) error {
	return errors.Errorf("%s requires exactly one argument", command)
}

func errNoDestinationArgument(command string) error {
	return errors.Errorf("%s requires at least two arguments, but only one was provided. Destination could not be determined.", command)
}

func errBlankCommandNames(command string) error {
	return errors.Errorf("%s names can not be blank", command)
}

func errTooManyArguments(command string) error {
	return errors.Errorf("Bad input to %s, too many arguments", command)
}

func getComment(comments []string, name string) string {
	if name == "" {
		return ""
	}
	for _, line := range comments {
		if strings.HasPrefix(line, name+" ") {
			return strings.TrimPrefix(line, name+" ")
		}
	}
	return ""
}<|MERGE_RESOLUTION|>--- conflicted
+++ resolved
@@ -607,10 +607,7 @@
 		} else {
 			kvpo.Key = arg
 		}
-<<<<<<< HEAD
-=======
 		kvpo.Comment = getComment(req.comments, kvpo.Key)
->>>>>>> 71cf6f5f
 		pairs[i] = kvpo
 	}
 
