--- conflicted
+++ resolved
@@ -863,7 +863,6 @@
 	if err != nil {
 		return nil, lbf.wrapSolveError(err)
 	}
-<<<<<<< HEAD
 	return &pb.ExportResponse{}, nil
 }
 
@@ -873,14 +872,6 @@
 	ref, err := lbf.getImmutableRef(ctx, req.Ref, req.Path)
 	if err != nil {
 		return nil, err
-=======
-	var m snapshot.Mountable
-	if ref != nil {
-		m, err = ref.Mount(ctx, true, session.NewGroup(lbf.sid))
-		if err != nil {
-			return nil, err
-		}
->>>>>>> a5263dd0
 	}
 	var m snapshot.Mountable
 	if ref != nil {
