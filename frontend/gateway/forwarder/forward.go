--- conflicted
+++ resolved
@@ -92,17 +92,13 @@
 
 	return cRes, nil
 }
-<<<<<<< HEAD
 
 // Export is only used by earthly via the grpcclient implementation
-func (c *bridgeClient) Export(ctx context.Context, req client.ExportRequest) error {
+func (c *BridgeClient) Export(ctx context.Context, req client.ExportRequest) error {
 	return fmt.Errorf("forwarder.bridgeClient does not support Export")
 }
 
-func (c *bridgeClient) loadBuildOpts() client.BuildOpts {
-=======
 func (c *BridgeClient) loadBuildOpts() client.BuildOpts {
->>>>>>> cdf28d6f
 	wis := c.workers.WorkerInfos()
 	workers := make([]client.WorkerInfo, len(wis))
 	for i, w := range wis {
