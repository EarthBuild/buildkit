package git

import (
	"bytes"
	"context"
	"encoding/base64"
	"fmt"
	"io"
	"net/url"
	"os"
	"os/exec"
	"os/user"
	"path"
	"path/filepath"
	"regexp"
	"strconv"
	"strings"

	"github.com/moby/buildkit/cache"
	"github.com/moby/buildkit/client"
	"github.com/moby/buildkit/identity"
	"github.com/moby/buildkit/session"
	"github.com/moby/buildkit/session/secrets"
	"github.com/moby/buildkit/session/sshforward"
	"github.com/moby/buildkit/snapshot"
	"github.com/moby/buildkit/solver"
	"github.com/moby/buildkit/source"
	srctypes "github.com/moby/buildkit/source/types"
	"github.com/moby/buildkit/util/bklog"
	"github.com/moby/buildkit/util/progress/logs"
	"github.com/moby/buildkit/util/urlutil"
	"github.com/moby/locker"
	"github.com/pkg/errors"
	"google.golang.org/grpc/codes"
	"google.golang.org/grpc/status"
)

var validHex = regexp.MustCompile(`^[a-f0-9]{40}$`)
var defaultBranch = regexp.MustCompile(`refs/heads/(\S+)`)

type Opt struct {
	CacheAccessor cache.Accessor
}

type gitSource struct {
	cache  cache.Accessor
	locker *locker.Locker
}

// Supported returns nil if the system supports Git source
func Supported() error {
	if err := exec.Command("git", "version").Run(); err != nil {
		return errors.Wrap(err, "failed to find git binary")
	}
	return nil
}

func NewSource(opt Opt) (source.Source, error) {
	gs := &gitSource{
		cache:  opt.CacheAccessor,
		locker: locker.New(),
	}
	return gs, nil
}

func (gs *gitSource) ID() string {
	return srctypes.GitScheme
}

// needs to be called with repo lock
func (gs *gitSource) mountRemote(ctx context.Context, remote string, auth []string, g session.Group) (target string, release func(), retErr error) {
	sis, err := searchGitRemote(ctx, gs.cache, remote)
	if err != nil {
		return "", nil, errors.Wrapf(err, "failed to search metadata for %s", urlutil.RedactCredentials(remote))
	}

	var remoteRef cache.MutableRef
	for _, si := range sis {
		remoteRef, err = gs.cache.GetMutable(ctx, si.ID())
		if err != nil {
			if errors.Is(err, cache.ErrLocked) {
				// should never really happen as no other function should access this metadata, but lets be graceful
				bklog.G(ctx).Warnf("mutable ref for %s  %s was locked: %v", urlutil.RedactCredentials(remote), si.ID(), err)
				continue
			}
			return "", nil, errors.Wrapf(err, "failed to get mutable ref for %s", urlutil.RedactCredentials(remote))
		}
		break
	}

	initializeRepo := false
	if remoteRef == nil {
		remoteRef, err = gs.cache.New(ctx, nil, g, cache.CachePolicyRetain, cache.WithDescription(fmt.Sprintf("shared git repo for %s", urlutil.RedactCredentials(remote))))
		if err != nil {
			return "", nil, errors.Wrapf(err, "failed to create new mutable for %s", urlutil.RedactCredentials(remote))
		}
		initializeRepo = true
	}

	releaseRemoteRef := func() {
		remoteRef.Release(context.TODO())
	}

	defer func() {
		if retErr != nil && remoteRef != nil {
			releaseRemoteRef()
		}
	}()

	mount, err := remoteRef.Mount(ctx, false, g)
	if err != nil {
		return "", nil, err
	}

	lm := snapshot.LocalMounter(mount)
	dir, err := lm.Mount()
	if err != nil {
		return "", nil, err
	}

	defer func() {
		if retErr != nil {
			lm.Unmount()
		}
	}()

	if initializeRepo {
		// Explicitly set the Git config 'init.defaultBranch' to the
		// implied default to suppress "hint:" output about not having a
		// default initial branch name set which otherwise spams unit
		// test logs.
		if _, err := gitWithinDir(ctx, dir, "", "", "", auth, "-c", "init.defaultBranch=master", "init", "--bare"); err != nil {
			return "", nil, errors.Wrapf(err, "failed to init repo at %s", dir)
		}

		if _, err := gitWithinDir(ctx, dir, "", "", "", auth, "remote", "add", "origin", remote); err != nil {
			return "", nil, errors.Wrapf(err, "failed add origin repo at %s", dir)
		}

		// save new remote metadata
		md := cacheRefMetadata{remoteRef}
		if err := md.setGitRemote(remote); err != nil {
			return "", nil, err
		}
	}
	return dir, func() {
		lm.Unmount()
		releaseRemoteRef()
	}, nil
}

type gitSourceHandler struct {
	*gitSource
	src      source.GitIdentifier
	cacheKey string
	sm       *session.Manager
	auth     []string
}

func (gs *gitSourceHandler) shaToCacheKey(sha string) string {
	key := sha
	if gs.src.KeepGitDir {
		key += ".git"
	}
	if gs.src.Subdir != "" {
		key += ":" + gs.src.Subdir
	}
	return key
}

func (gs *gitSource) Resolve(ctx context.Context, id source.Identifier, sm *session.Manager, _ solver.Vertex) (source.SourceInstance, error) {
	gitIdentifier, ok := id.(*source.GitIdentifier)
	if !ok {
		return nil, errors.Errorf("invalid git identifier %v", id)
	}

	return &gitSourceHandler{
		src:       *gitIdentifier,
		gitSource: gs,
		sm:        sm,
	}, nil
}

type authSecret struct {
	token bool
	name  string
}

func (gs *gitSourceHandler) authSecretNames() (sec []authSecret, _ error) {
	u, err := url.Parse(gs.src.Remote)
	if err != nil {
		return nil, err
	}
	if gs.src.AuthHeaderSecret != "" {
		sec = append(sec, authSecret{name: gs.src.AuthHeaderSecret + "." + u.Host})
	}
	if gs.src.AuthTokenSecret != "" {
		sec = append(sec, authSecret{name: gs.src.AuthTokenSecret + "." + u.Host, token: true})
	}
	if gs.src.AuthHeaderSecret != "" {
		sec = append(sec, authSecret{name: gs.src.AuthHeaderSecret})
	}
	if gs.src.AuthTokenSecret != "" {
		sec = append(sec, authSecret{name: gs.src.AuthTokenSecret, token: true})
	}
	return sec, nil
}

func (gs *gitSourceHandler) getAuthToken(ctx context.Context, g session.Group) error {
	if gs.auth != nil {
		return nil
	}
	sec, err := gs.authSecretNames()
	if err != nil {
		return err
	}
	return gs.sm.Any(ctx, g, func(ctx context.Context, _ string, caller session.Caller) error {
		for _, s := range sec {
			dt, err := secrets.GetSecret(ctx, caller, s.name)
			if err != nil {
				if errors.Is(err, secrets.ErrNotFound) {
					continue
				}
				return err
			}
			if s.token {
				dt = []byte("basic " + base64.StdEncoding.EncodeToString([]byte(fmt.Sprintf("x-access-token:%s", dt))))
			}
			gs.auth = []string{"-c", "http." + tokenScope(gs.src.Remote) + ".extraheader=Authorization: " + string(dt)}
			break
		}
		return nil
	})
}

func (gs *gitSourceHandler) mountSSHAuthSock(ctx context.Context, sshID string, g session.Group) (string, func() error, error) {
	var caller session.Caller
	err := gs.sm.Any(ctx, g, func(ctx context.Context, _ string, c session.Caller) error {
		if err := sshforward.CheckSSHID(ctx, c, sshID); err != nil {
			if st, ok := status.FromError(err); ok && st.Code() == codes.Unimplemented {
				return errors.Errorf("no SSH key %q forwarded from the client", sshID)
			}

			return err
		}
		caller = c
		return nil
	})
	if err != nil {
		return "", nil, err
	}

	usr, err := user.Current()
	if err != nil {
		return "", nil, err
	}

	// best effort, default to root
	uid, _ := strconv.Atoi(usr.Uid)
	gid, _ := strconv.Atoi(usr.Gid)

	sock, cleanup, err := sshforward.MountSSHSocket(ctx, caller, sshforward.SocketOpt{
		ID:   sshID,
		UID:  uid,
		GID:  gid,
		Mode: 0700,
	})
	if err != nil {
		return "", nil, err
	}

	return sock, cleanup, nil
}

func (gs *gitSourceHandler) mountKnownHosts(ctx context.Context) (string, func() error, error) {
	if gs.src.KnownSSHHosts == "" {
		return "", nil, errors.Errorf("no configured known hosts forwarded from the client")
	}
	knownHosts, err := os.CreateTemp("", "")
	if err != nil {
		return "", nil, err
	}
	cleanup := func() error {
		return os.Remove(knownHosts.Name())
	}
	_, err = knownHosts.Write([]byte(gs.src.KnownSSHHosts))
	if err != nil {
		cleanup()
		return "", nil, err
	}
	err = knownHosts.Close()
	if err != nil {
		cleanup()
		return "", nil, err
	}
	return knownHosts.Name(), cleanup, nil
}

func (gs *gitSourceHandler) CacheKey(ctx context.Context, g session.Group, index int) (string, string, solver.CacheOpts, bool, error) {
	remote := gs.src.Remote
	gs.locker.Lock(remote)
	defer gs.locker.Unlock(remote)

	if ref := gs.src.Ref; ref != "" && isCommitSHA(ref) {
		cacheKey := gs.shaToCacheKey(ref)
		gs.cacheKey = cacheKey
		return cacheKey, ref, nil, true, nil
	}

	gs.getAuthToken(ctx, g)

	gitDir, unmountGitDir, err := gs.mountRemote(ctx, remote, gs.auth, g)
	if err != nil {
		return "", "", nil, false, err
	}
	defer unmountGitDir()

	var sock string
	if gs.src.MountSSHSock != "" {
		var unmountSock func() error
		sock, unmountSock, err = gs.mountSSHAuthSock(ctx, gs.src.MountSSHSock, g)
		if err != nil {
			return "", "", nil, false, err
		}
		defer unmountSock()
	}

	var knownHosts string
	if gs.src.KnownSSHHosts != "" {
		var unmountKnownHosts func() error
		knownHosts, unmountKnownHosts, err = gs.mountKnownHosts(ctx)
		if err != nil {
			return "", "", nil, false, err
		}
		defer unmountKnownHosts()
	}

	ref := gs.src.Ref
	if ref == "" {
		ref, err = getDefaultBranch(ctx, gitDir, "", sock, knownHosts, gs.auth, gs.src.Remote)
		if err != nil {
			return "", "", nil, false, err
		}
	}

	// TODO: should we assume that remote tag is immutable? add a timer?

	buf, err := gitWithinDir(ctx, gitDir, "", sock, knownHosts, gs.auth, "ls-remote", "origin", ref)
	if err != nil {
		return "", "", nil, false, errors.Wrapf(err, "failed to fetch remote %s", urlutil.RedactCredentials(remote))
	}
	out := buf.String()
	idx := strings.Index(out, "\t")
	if idx == -1 {
		return "", "", nil, false, errors.Errorf("repository does not contain ref %s, output: %q", ref, string(out))
	}

	sha := string(out[:idx])
	if !isCommitSHA(sha) {
		return "", "", nil, false, errors.Errorf("invalid commit sha %q", sha)
	}
	cacheKey := gs.shaToCacheKey(sha)
	gs.cacheKey = cacheKey
	return cacheKey, sha, nil, true, nil
}

func (gs *gitSourceHandler) Snapshot(ctx context.Context, g session.Group) (out cache.ImmutableRef, retErr error) {
	cacheKey := gs.cacheKey
	if cacheKey == "" {
		var err error
		cacheKey, _, _, _, err = gs.CacheKey(ctx, g, 0)
		if err != nil {
			return nil, err
		}
	}

	gs.getAuthToken(ctx, g)

	snapshotKey := cacheKey + ":" + gs.src.Subdir
	gs.locker.Lock(snapshotKey)
	defer gs.locker.Unlock(snapshotKey)

	sis, err := searchGitSnapshot(ctx, gs.cache, snapshotKey)
	if err != nil {
		return nil, errors.Wrapf(err, "failed to search metadata for %s", snapshotKey)
	}
	if len(sis) > 0 {
		return gs.cache.Get(ctx, sis[0].ID(), nil)
	}

	gs.locker.Lock(gs.src.Remote)
	defer gs.locker.Unlock(gs.src.Remote)
	gitDir, unmountGitDir, err := gs.mountRemote(ctx, gs.src.Remote, gs.auth, g)
	if err != nil {
		return nil, err
	}
	defer unmountGitDir()

	var sock string
	if gs.src.MountSSHSock != "" {
		var unmountSock func() error
		sock, unmountSock, err = gs.mountSSHAuthSock(ctx, gs.src.MountSSHSock, g)
		if err != nil {
			return nil, err
		}
		defer unmountSock()
	}

	var knownHosts string
	if gs.src.KnownSSHHosts != "" {
		var unmountKnownHosts func() error
		knownHosts, unmountKnownHosts, err = gs.mountKnownHosts(ctx)
		if err != nil {
			return nil, err
		}
		defer unmountKnownHosts()
	}

	ref := gs.src.Ref
	if ref == "" {
		ref, err = getDefaultBranch(ctx, gitDir, "", sock, knownHosts, gs.auth, gs.src.Remote)
		if err != nil {
			return nil, err
		}
	}

	doFetch := true
	if isCommitSHA(ref) {
		// skip fetch if commit already exists
		if _, err := gitWithinDir(ctx, gitDir, "", sock, knownHosts, nil, "cat-file", "-e", ref+"^{commit}"); err == nil {
			doFetch = false
		}
	}

	if doFetch {
		// make sure no old lock files have leaked
		os.RemoveAll(filepath.Join(gitDir, "shallow.lock"))

		args := []string{"fetch"}
		if !isCommitSHA(ref) { // TODO: find a branch from ls-remote?
			args = append(args, "--depth=1", "--no-tags")
		} else {
			if _, err := os.Lstat(filepath.Join(gitDir, "shallow")); err == nil {
				args = append(args, "--unshallow")
			}
		}
		args = append(args, "origin")
		if !isCommitSHA(ref) {
			args = append(args, "--force", ref+":tags/"+ref)
			// local refs are needed so they would be advertised on next fetches. Force is used
			// in case the ref is a branch and it now points to a different commit sha
			// TODO: is there a better way to do this?
		}
		if _, err := gitWithinDir(ctx, gitDir, "", sock, knownHosts, gs.auth, args...); err != nil {
			return nil, errors.Wrapf(err, "failed to fetch remote %s", urlutil.RedactCredentials(gs.src.Remote))
		}
		_, err = gitWithinDir(ctx, gitDir, "", sock, knownHosts, nil, "reflog", "expire", "--all", "--expire=now")
		if err != nil {
			return nil, errors.Wrapf(err, "failed to expire reflog for remote %s", urlutil.RedactCredentials(gs.src.Remote))
		}
	}

	checkoutRef, err := gs.cache.New(ctx, nil, g, cache.WithRecordType(client.UsageRecordTypeGitCheckout), cache.WithDescription(fmt.Sprintf("git snapshot for %s#%s", gs.src.Remote, ref)))
	if err != nil {
		return nil, errors.Wrapf(err, "failed to create new mutable for %s", urlutil.RedactCredentials(gs.src.Remote))
	}

	defer func() {
		if retErr != nil && checkoutRef != nil {
			checkoutRef.Release(context.TODO())
		}
	}()

	mount, err := checkoutRef.Mount(ctx, false, g)
	if err != nil {
		return nil, err
	}
	lm := snapshot.LocalMounter(mount)
	checkoutDir, err := lm.Mount()
	if err != nil {
		return nil, err
	}
	defer func() {
		if retErr != nil && lm != nil {
			lm.Unmount()
		}
	}()

	subdir := path.Clean(gs.src.Subdir)
	if subdir == "/" {
		subdir = "."
	}

	if gs.src.KeepGitDir && subdir == "." {
		checkoutDirGit := filepath.Join(checkoutDir, ".git")
		if err := os.MkdirAll(checkoutDir, 0711); err != nil {
			return nil, err
		}
		_, err = gitWithinDir(ctx, checkoutDirGit, "", sock, knownHosts, nil, "-c", "init.defaultBranch=master", "init")
		if err != nil {
			return nil, err
		}
		// Defense-in-depth: clone using the file protocol to disable local-clone
		// optimizations which can be abused on some versions of Git to copy unintended
		// host files into the build context.
		_, err = gitWithinDir(ctx, checkoutDirGit, "", sock, knownHosts, nil, "remote", "add", "origin", "file://"+gitDir)
		if err != nil {
			return nil, err
		}

		gitCatFileBuf, err := gitWithinDir(ctx, gitDir, "", sock, knownHosts, gs.auth, "cat-file", "-t", ref)
		if err != nil {
			return nil, err
		}
		isAnnotatedTag := strings.TrimSpace(gitCatFileBuf.String()) == "tag"

		pullref := ref
		if isAnnotatedTag {
			pullref += ":refs/tags/" + pullref
		} else if isCommitSHA(ref) {
			pullref = "refs/buildkit/" + identity.NewID()
			_, err = gitWithinDir(ctx, gitDir, "", sock, knownHosts, gs.auth, "update-ref", pullref, ref)
			if err != nil {
				return nil, err
			}
		} else {
			pullref += ":" + pullref
		}
		_, err = gitWithinDir(ctx, checkoutDirGit, "", sock, knownHosts, gs.auth, "fetch", "-u", "--depth=1", "origin", pullref)
		if err != nil {
			return nil, err
		}
		_, err = gitWithinDir(ctx, checkoutDirGit, checkoutDir, sock, knownHosts, nil, "checkout", "FETCH_HEAD")
		if err != nil {
			return nil, errors.Wrapf(err, "failed to checkout remote %s", urlutil.RedactCredentials(gs.src.Remote))
		}
		_, err = gitWithinDir(ctx, checkoutDirGit, "", sock, knownHosts, nil, "remote", "set-url", "origin", urlutil.RedactCredentials(gs.src.Remote))
		if err != nil {
			return nil, errors.Wrapf(err, "failed to set remote origin to %s", urlutil.RedactCredentials(gs.src.Remote))
		}
		_, err = gitWithinDir(ctx, checkoutDirGit, "", sock, knownHosts, nil, "reflog", "expire", "--all", "--expire=now")
		if err != nil {
			return nil, errors.Wrapf(err, "failed to expire reflog for remote %s", urlutil.RedactCredentials(gs.src.Remote))
		}
		if err := os.Remove(filepath.Join(checkoutDirGit, "FETCH_HEAD")); err != nil && !errors.Is(err, os.ErrNotExist) {
			return nil, errors.Wrapf(err, "failed to remove FETCH_HEAD for remote %s", urlutil.RedactCredentials(gs.src.Remote))
		}
		gitDir = checkoutDirGit
	} else {
		cd := checkoutDir
		if subdir != "." {
			cd, err = os.MkdirTemp(cd, "checkout")
			if err != nil {
				return nil, errors.Wrapf(err, "failed to create temporary checkout dir")
			}
		}
		_, err = gitWithinDir(ctx, gitDir, cd, sock, knownHosts, nil, "checkout", ref, "--", ".")
		if err != nil {
			return nil, errors.Wrapf(err, "failed to checkout remote %s", urlutil.RedactCredentials(gs.src.Remote))
		}
		if subdir != "." {
			d, err := os.Open(filepath.Join(cd, subdir))
			if err != nil {
				return nil, errors.Wrapf(err, "failed to open subdir %v", subdir)
			}
			defer func() {
				if d != nil {
					d.Close()
				}
			}()
			names, err := d.Readdirnames(0)
			if err != nil {
				return nil, err
			}
			for _, n := range names {
				if err := os.Rename(filepath.Join(cd, subdir, n), filepath.Join(checkoutDir, n)); err != nil {
					return nil, err
				}
			}
			if err := d.Close(); err != nil {
				return nil, err
			}
			d = nil // reset defer
			if err := os.RemoveAll(cd); err != nil {
				return nil, err
			}
		}
	}

	_, err = gitWithinDir(ctx, gitDir, checkoutDir, sock, knownHosts, gs.auth, "submodule", "update", "--init", "--recursive", "--depth=1")
	if err != nil {
		return nil, errors.Wrapf(err, "failed to update submodules for %s", urlutil.RedactCredentials(gs.src.Remote))
	}

	if idmap := mount.IdentityMapping(); idmap != nil {
		u := idmap.RootPair()
		err := filepath.WalkDir(gitDir, func(p string, _ os.DirEntry, _ error) error {
			return os.Lchown(p, u.UID, u.GID)
		})
		if err != nil {
			return nil, errors.Wrap(err, "failed to remap git checkout")
		}
	}

	lm.Unmount()
	lm = nil

	snap, err := checkoutRef.Commit(ctx)
	if err != nil {
		return nil, err
	}
	checkoutRef = nil

	defer func() {
		if retErr != nil {
			snap.Release(context.TODO())
		}
	}()

	md := cacheRefMetadata{snap}
	if err := md.setGitSnapshot(snapshotKey); err != nil {
		return nil, err
	}
	return snap, nil
}

func isCommitSHA(str string) bool {
	return validHex.MatchString(str)
}

func gitWithinDir(ctx context.Context, gitDir, workDir, sshAuthSock, knownHosts string, auth []string, args ...string) (*bytes.Buffer, error) {
	a := append([]string{"--git-dir", gitDir}, auth...)
	if workDir != "" {
		a = append(a, "--work-tree", workDir)
	}
	return git(ctx, workDir, sshAuthSock, knownHosts, append(a, args...)...)
}

func gitDebug() bool {
	return os.Getenv("BUILDKIT_DEBUG_GIT") == "1"
}

func getGitSSHCommand(knownHosts string) string {
	gitSSHCommand := "ssh -F /dev/null"
	if knownHosts != "" {
		gitSSHCommand += " -o UserKnownHostsFile=" + knownHosts
	} else {
		gitSSHCommand += " -o StrictHostKeyChecking=no"
	}
	if gitDebug() {
		gitSSHCommand += " -vvvv"
	}
	return gitSSHCommand
}

func git(ctx context.Context, dir, sshAuthSock, knownHosts string, args ...string) (_ *bytes.Buffer, err error) {
	for {
		stdout, stderr, flush := logs.NewLogStreams(ctx, false)
		defer stdout.Close()
		defer stderr.Close()
		defer func() {
			if err != nil {
				flush()
			}
		}()
		args = append([]string{"-c", "protocol.file.allow=user"}, args...) // Block sneaky repositories from using repos from the filesystem as submodules.
		cmd := exec.Command("git", args...)
		cmd.Dir = dir // some commands like submodule require this
		buf := bytes.NewBuffer(nil)
		errbuf := bytes.NewBuffer(nil)
		cmd.Stdin = nil
		cmd.Stdout = io.MultiWriter(stdout, buf)
		cmd.Stderr = io.MultiWriter(stderr, errbuf)
		cmd.Env = []string{
			"PATH=" + os.Getenv("PATH"),
			"HOME=" + os.Getenv("HOME"), // earthly needs this for git to read /root/.gitconfig
			"GIT_TERMINAL_PROMPT=0",
			"GIT_SSH_COMMAND=" + getGitSSHCommand(knownHosts),
			//	"GIT_TRACE=1",
<<<<<<< HEAD
			// earthly-specific: Commented out. We do not want to disable reading from gitconfig.
			// "GIT_CONFIG_NOSYSTEM=1", // Disable reading from system gitconfig.
			// "HOME=/dev/null",        // Disable reading from user gitconfig.
=======
			"GIT_CONFIG_NOSYSTEM=1", // Disable reading from system gitconfig.
			"HOME=/dev/null",        // Disable reading from user gitconfig.
			"LC_ALL=C",              // Ensure consistent output.
>>>>>>> ad15d56e
		}
		if sshAuthSock != "" {
			cmd.Env = append(cmd.Env, "SSH_AUTH_SOCK="+sshAuthSock)
		}
		// remote git commands spawn helper processes that inherit FDs and don't
		// handle parent death signal so exec.CommandContext can't be used
		err := runProcessGroup(ctx, cmd)
		if err != nil {
			if strings.Contains(errbuf.String(), "--depth") || strings.Contains(errbuf.String(), "shallow") {
				if newArgs := argsNoDepth(args); len(args) > len(newArgs) {
					args = newArgs
					continue
				}
			}
		}
		if gitDebug() {
			bklog.G(ctx).Infof("git stdout: %s", buf.String())
			bklog.G(ctx).Infof("git stderr: %s", errbuf.String())
		}
		return buf, err
	}
}

func argsNoDepth(args []string) []string {
	out := make([]string, 0, len(args))
	for _, a := range args {
		if a != "--depth=1" {
			out = append(out, a)
		}
	}
	return out
}

func tokenScope(remote string) string {
	// generally we can only use the token for fetching main remote but in case of github.com we do best effort
	// to try reuse same token for all github.com remotes. This is the same behavior actions/checkout uses
	for _, pfx := range []string{"https://github.com/", "https://www.github.com/"} {
		if strings.HasPrefix(remote, pfx) {
			return pfx
		}
	}
	return remote
}

// getDefaultBranch gets the default branch of a repository using ls-remote
func getDefaultBranch(ctx context.Context, gitDir, workDir, sshAuthSock, knownHosts string, auth []string, remoteURL string) (string, error) {
	if gitDebug() {
		knownHostsContents, err := os.ReadFile(knownHosts)
		if err != nil {
			bklog.G(ctx).Warnf("failed to read %s: %v", knownHosts, err)
		} else {
			bklog.G(ctx).Infof("%s contents: %s", knownHosts, knownHostsContents)
		}
	}
	buf, err := gitWithinDir(ctx, gitDir, workDir, sshAuthSock, knownHosts, auth, "ls-remote", "--symref", remoteURL, "HEAD")
	if err != nil {
		return "", errors.Wrapf(err, "error fetching default branch for repository %s", urlutil.RedactCredentials(remoteURL))
	}

	ss := defaultBranch.FindAllStringSubmatch(buf.String(), -1)
	if len(ss) == 0 || len(ss[0]) != 2 {
		return "", errors.Errorf("could not find default branch for repository: %s", urlutil.RedactCredentials(remoteURL))
	}
	return ss[0][1], nil
}

const keyGitRemote = "git-remote"
const gitRemoteIndex = keyGitRemote + "::"
const keyGitSnapshot = "git-snapshot"
const gitSnapshotIndex = keyGitSnapshot + "::"

func search(ctx context.Context, store cache.MetadataStore, key string, idx string) ([]cacheRefMetadata, error) {
	var results []cacheRefMetadata
	mds, err := store.Search(ctx, idx+key)
	if err != nil {
		return nil, err
	}
	for _, md := range mds {
		results = append(results, cacheRefMetadata{md})
	}
	return results, nil
}

func searchGitRemote(ctx context.Context, store cache.MetadataStore, remote string) ([]cacheRefMetadata, error) {
	return search(ctx, store, remote, gitRemoteIndex)
}

func searchGitSnapshot(ctx context.Context, store cache.MetadataStore, key string) ([]cacheRefMetadata, error) {
	return search(ctx, store, key, gitSnapshotIndex)
}

type cacheRefMetadata struct {
	cache.RefMetadata
}

func (md cacheRefMetadata) setGitSnapshot(key string) error {
	return md.SetString(keyGitSnapshot, key, gitSnapshotIndex+key)
}

func (md cacheRefMetadata) setGitRemote(key string) error {
	return md.SetString(keyGitRemote, key, gitRemoteIndex+key)
}<|MERGE_RESOLUTION|>--- conflicted
+++ resolved
@@ -677,15 +677,11 @@
 			"GIT_TERMINAL_PROMPT=0",
 			"GIT_SSH_COMMAND=" + getGitSSHCommand(knownHosts),
 			//	"GIT_TRACE=1",
-<<<<<<< HEAD
 			// earthly-specific: Commented out. We do not want to disable reading from gitconfig.
 			// "GIT_CONFIG_NOSYSTEM=1", // Disable reading from system gitconfig.
 			// "HOME=/dev/null",        // Disable reading from user gitconfig.
-=======
-			"GIT_CONFIG_NOSYSTEM=1", // Disable reading from system gitconfig.
-			"HOME=/dev/null",        // Disable reading from user gitconfig.
-			"LC_ALL=C",              // Ensure consistent output.
->>>>>>> ad15d56e
+
+			"LC_ALL=C", // Ensure consistent output.
 		}
 		if sshAuthSock != "" {
 			cmd.Env = append(cmd.Env, "SSH_AUTH_SOCK="+sshAuthSock)
