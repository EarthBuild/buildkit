--- conflicted
+++ resolved
@@ -1,21 +1,7 @@
 package source
 
 import (
-<<<<<<< HEAD
-	"encoding/json"
-	"strconv"
-	"strings"
-
-	"github.com/containerd/containerd/reference"
-	"github.com/moby/buildkit/client"
-	"github.com/moby/buildkit/client/llb"
-	"github.com/moby/buildkit/solver/pb"
-	srctypes "github.com/moby/buildkit/source/types"
-	digest "github.com/opencontainers/go-digest"
-	ocispecs "github.com/opencontainers/image-spec/specs-go/v1"
-=======
 	"github.com/moby/buildkit/solver/llbsolver/provenance"
->>>>>>> e5afd845
 	"github.com/pkg/errors"
 )
 
@@ -25,328 +11,9 @@
 )
 
 type Identifier interface {
-<<<<<<< HEAD
-	ID() string // until sources are in process this string comparison could be avoided
-}
-
-func FromString(s string) (Identifier, error) {
-	// TODO: improve this
-	parts := strings.SplitN(s, "://", 2)
-	if len(parts) != 2 {
-		return nil, errors.Wrapf(errInvalid, "failed to parse %s", s)
-	}
-
-	switch parts[0] {
-	case srctypes.DockerImageScheme:
-		return NewImageIdentifier(parts[1])
-	case srctypes.GitScheme:
-		return NewGitIdentifier(parts[1])
-	case srctypes.LocalScheme:
-		return NewLocalIdentifier(parts[1])
-	case srctypes.HTTPSScheme:
-		return NewHTTPIdentifier(parts[1], true)
-	case srctypes.HTTPScheme:
-		return NewHTTPIdentifier(parts[1], false)
-	case srctypes.OCIScheme:
-		return NewOCIIdentifier(parts[1])
-	default:
-		return nil, errors.Wrapf(errNotFound, "unknown schema %s", parts[0])
-	}
-}
-
-func FromLLB(op *pb.Op_Source, platform *pb.Platform) (Identifier, error) {
-	id, err := FromString(op.Source.Identifier)
-	if err != nil {
-		return nil, err
-	}
-
-	if id, ok := id.(*ImageIdentifier); ok {
-		if platform != nil {
-			id.Platform = &ocispecs.Platform{
-				OS:           platform.OS,
-				Architecture: platform.Architecture,
-				Variant:      platform.Variant,
-				OSVersion:    platform.OSVersion,
-				OSFeatures:   platform.OSFeatures,
-			}
-		}
-		for k, v := range op.Source.Attrs {
-			switch k {
-			case pb.AttrImageResolveMode:
-				rm, err := ParseImageResolveMode(v)
-				if err != nil {
-					return nil, err
-				}
-				id.ResolveMode = rm
-			case pb.AttrImageRecordType:
-				rt, err := parseImageRecordType(v)
-				if err != nil {
-					return nil, err
-				}
-				id.RecordType = rt
-			case pb.AttrImageLayerLimit:
-				l, err := strconv.Atoi(v)
-				if err != nil {
-					return nil, errors.Wrapf(err, "invalid layer limit %s", v)
-				}
-				if l <= 0 {
-					return nil, errors.Errorf("invalid layer limit %s", v)
-				}
-				id.LayerLimit = &l
-			}
-		}
-	}
-	if id, ok := id.(*GitIdentifier); ok {
-		for k, v := range op.Source.Attrs {
-			switch k {
-			case pb.AttrKeepGitDir:
-				if v == "true" {
-					id.KeepGitDir = true
-				}
-			case pb.AttrFullRemoteURL:
-				if !isGitTransport(v) {
-					v = "https://" + v
-				}
-				id.Remote = v
-			case pb.AttrAuthHeaderSecret:
-				id.AuthHeaderSecret = v
-			case pb.AttrAuthTokenSecret:
-				id.AuthTokenSecret = v
-			case pb.AttrKnownSSHHosts:
-				id.KnownSSHHosts = v
-			case pb.AttrMountSSHSock:
-				id.MountSSHSock = v
-			case pb.AttrGitLFSInclude: // earthly-specific
-				id.LFSInclude = v
-			case pb.AttrGitLogLevel: // earthly-specific
-				l, err := strconv.Atoi(v)
-				if err != nil {
-					return nil, errors.Wrapf(err, "invalid git log level %s", v)
-				}
-				id.LogLevel = llb.GitLogLevel(l)
-			}
-		}
-	}
-	if id, ok := id.(*LocalIdentifier); ok {
-		for k, v := range op.Source.Attrs {
-			switch k {
-			case pb.AttrLocalSessionID:
-				id.SessionID = v
-				if p := strings.SplitN(v, ":", 2); len(p) == 2 {
-					id.Name = p[0] + "-" + id.Name
-					id.SessionID = p[1]
-				}
-			case pb.AttrIncludePatterns:
-				var patterns []string
-				if err := json.Unmarshal([]byte(v), &patterns); err != nil {
-					return nil, err
-				}
-				id.IncludePatterns = patterns
-			case pb.AttrExcludePatterns:
-				var patterns []string
-				if err := json.Unmarshal([]byte(v), &patterns); err != nil {
-					return nil, err
-				}
-				id.ExcludePatterns = patterns
-			case pb.AttrFollowPaths:
-				var paths []string
-				if err := json.Unmarshal([]byte(v), &paths); err != nil {
-					return nil, err
-				}
-				id.FollowPaths = paths
-			case pb.AttrSharedKeyHint:
-				id.SharedKeyHint = v
-			case pb.AttrLocalDiffer:
-				switch v {
-				case pb.AttrLocalDifferMetadata, "":
-					id.Differ = fsutil.DiffMetadata
-				case pb.AttrLocalDifferNone:
-					id.Differ = fsutil.DiffNone
-				}
-			}
-		}
-	}
-	if id, ok := id.(*HTTPIdentifier); ok {
-		for k, v := range op.Source.Attrs {
-			switch k {
-			case pb.AttrHTTPChecksum:
-				dgst, err := digest.Parse(v)
-				if err != nil {
-					return nil, err
-				}
-				id.Checksum = dgst
-			case pb.AttrHTTPFilename:
-				id.Filename = v
-			case pb.AttrHTTPPerm:
-				i, err := strconv.ParseInt(v, 0, 64)
-				if err != nil {
-					return nil, err
-				}
-				id.Perm = int(i)
-			case pb.AttrHTTPUID:
-				i, err := strconv.ParseInt(v, 0, 64)
-				if err != nil {
-					return nil, err
-				}
-				id.UID = int(i)
-			case pb.AttrHTTPGID:
-				i, err := strconv.ParseInt(v, 0, 64)
-				if err != nil {
-					return nil, err
-				}
-				id.GID = int(i)
-			}
-		}
-	}
-	if id, ok := id.(*OCIIdentifier); ok {
-		if platform != nil {
-			id.Platform = &ocispecs.Platform{
-				OS:           platform.OS,
-				Architecture: platform.Architecture,
-				Variant:      platform.Variant,
-				OSVersion:    platform.OSVersion,
-				OSFeatures:   platform.OSFeatures,
-			}
-		}
-		for k, v := range op.Source.Attrs {
-			switch k {
-			case pb.AttrOCILayoutSessionID:
-				id.SessionID = v
-			case pb.AttrOCILayoutStoreID:
-				id.StoreID = v
-			case pb.AttrOCILayoutLayerLimit:
-				l, err := strconv.Atoi(v)
-				if err != nil {
-					return nil, errors.Wrapf(err, "invalid layer limit %s", v)
-				}
-				if l <= 0 {
-					return nil, errors.Errorf("invalid layer limit %s", v)
-				}
-				id.LayerLimit = &l
-			}
-		}
-	}
-	return id, nil
-}
-
-type ImageIdentifier struct {
-	Reference   reference.Spec
-	Platform    *ocispecs.Platform
-	ResolveMode ResolveMode
-	RecordType  client.UsageRecordType
-	LayerLimit  *int
-}
-
-func NewImageIdentifier(str string) (*ImageIdentifier, error) {
-	ref, err := reference.Parse(str)
-	if err != nil {
-		return nil, errors.WithStack(err)
-	}
-
-	if ref.Object == "" {
-		return nil, errors.WithStack(reference.ErrObjectRequired)
-	}
-	return &ImageIdentifier{Reference: ref}, nil
-}
-
-func (*ImageIdentifier) ID() string {
-	return srctypes.DockerImageScheme
-}
-
-type LocalIdentifier struct {
-	Name            string
-	SessionID       string
-	IncludePatterns []string
-	ExcludePatterns []string
-	FollowPaths     []string
-	SharedKeyHint   string
-	Differ          fsutil.DiffType
-}
-
-func NewLocalIdentifier(str string) (*LocalIdentifier, error) {
-	return &LocalIdentifier{Name: str}, nil
-}
-
-func (*LocalIdentifier) ID() string {
-	return srctypes.LocalScheme
-}
-
-func NewHTTPIdentifier(str string, tls bool) (*HTTPIdentifier, error) {
-	proto := "https://"
-	if !tls {
-		proto = "http://"
-	}
-	return &HTTPIdentifier{TLS: tls, URL: proto + str}, nil
-}
-
-type HTTPIdentifier struct {
-	TLS      bool
-	URL      string
-	Checksum digest.Digest
-	Filename string
-	Perm     int
-	UID      int
-	GID      int
-}
-
-func (*HTTPIdentifier) ID() string {
-	return srctypes.HTTPSScheme
-}
-
-type OCIIdentifier struct {
-	Reference  reference.Spec
-	Platform   *ocispecs.Platform
-	SessionID  string
-	StoreID    string
-	LayerLimit *int
-}
-
-func NewOCIIdentifier(str string) (*OCIIdentifier, error) {
-	ref, err := reference.Parse(str)
-	if err != nil {
-		return nil, errors.WithStack(err)
-	}
-
-	if ref.Object == "" {
-		return nil, errors.WithStack(reference.ErrObjectRequired)
-	}
-	return &OCIIdentifier{Reference: ref}, nil
-}
-
-func (*OCIIdentifier) ID() string {
-	return srctypes.OCIScheme
-}
-
-func (r ResolveMode) String() string {
-	switch r {
-	case ResolveModeDefault:
-		return pb.AttrImageResolveModeDefault
-	case ResolveModeForcePull:
-		return pb.AttrImageResolveModeForcePull
-	case ResolveModePreferLocal:
-		return pb.AttrImageResolveModePreferLocal
-	default:
-		return ""
-	}
-}
-
-func ParseImageResolveMode(v string) (ResolveMode, error) {
-	switch v {
-	case pb.AttrImageResolveModeDefault, "":
-		return ResolveModeDefault, nil
-	case pb.AttrImageResolveModeForcePull:
-		return ResolveModeForcePull, nil
-	case pb.AttrImageResolveModePreferLocal:
-		return ResolveModePreferLocal, nil
-	default:
-		return 0, errors.Errorf("invalid resolvemode: %s", v)
-	}
-}
-=======
 	// Scheme returns the scheme of the identifier so that it can be routed back
 	// to an appropriate Source.
 	Scheme() string
->>>>>>> e5afd845
 
 	// Capture records the provenance of the identifier.
 	Capture(dest *provenance.Capture, pin string) error
