package control

import (
	"context"
	"fmt"
<<<<<<< HEAD
	"math"
=======
	"strconv"
>>>>>>> 617b78cb
	"sync"
	"sync/atomic"
	"time"

	contentapi "github.com/containerd/containerd/api/services/content/v1"
	"github.com/containerd/containerd/content"
	"github.com/containerd/containerd/leases"
	"github.com/containerd/containerd/services/content/contentserver"
	"github.com/docker/distribution/reference"
	"github.com/mitchellh/hashstructure/v2"
	controlapi "github.com/moby/buildkit/api/services/control"
	apitypes "github.com/moby/buildkit/api/types"
	"github.com/moby/buildkit/cache/remotecache"
	"github.com/moby/buildkit/client"
	"github.com/moby/buildkit/cmd/buildkitd/config"
	controlgateway "github.com/moby/buildkit/control/gateway"
	"github.com/moby/buildkit/exporter"
	"github.com/moby/buildkit/exporter/util/epoch"
	"github.com/moby/buildkit/frontend"
	"github.com/moby/buildkit/frontend/attestations"
	"github.com/moby/buildkit/session"
	"github.com/moby/buildkit/session/grpchijack"
	"github.com/moby/buildkit/solver"
	"github.com/moby/buildkit/solver/llbsolver"
	"github.com/moby/buildkit/solver/llbsolver/proc"
	"github.com/moby/buildkit/solver/pb"
	"github.com/moby/buildkit/util/bklog"
	"github.com/moby/buildkit/util/imageutil"
	"github.com/moby/buildkit/util/throttle"
	"github.com/moby/buildkit/util/tracing/transform"
	"github.com/moby/buildkit/version"
	"github.com/moby/buildkit/worker"
	digest "github.com/opencontainers/go-digest"
	"github.com/pkg/errors"
	"go.etcd.io/bbolt"
	sdktrace "go.opentelemetry.io/otel/sdk/trace"
	tracev1 "go.opentelemetry.io/proto/otlp/collector/trace/v1"
	"golang.org/x/sync/errgroup"
	"google.golang.org/grpc"
	"google.golang.org/grpc/codes"
	"google.golang.org/grpc/status"
)

type Opt struct {
	SessionManager            *session.Manager
	WorkerController          *worker.Controller
	Frontends                 map[string]frontend.Frontend
	CacheKeyStorage           solver.CacheKeyStorage
	ResolveCacheExporterFuncs map[string]remotecache.ResolveCacheExporterFunc
	ResolveCacheImporterFuncs map[string]remotecache.ResolveCacheImporterFunc
	Entitlements              []string
	TraceCollector            sdktrace.SpanExporter
	HistoryDB                 *bbolt.DB
	LeaseManager              leases.Manager
	ContentStore              content.Store
	HistoryConfig             *config.HistoryConfig
}

type Controller struct { // TODO: ControlService
	// buildCount needs to be 64bit aligned
	buildCount       int64
	opt              Opt
	solver           *llbsolver.Solver
	history          *llbsolver.HistoryQueue
	cache            solver.CacheManager
	gatewayForwarder *controlgateway.GatewayForwarder
	throttledGC      func()
	gcmu             sync.Mutex
	*tracev1.UnimplementedTraceServiceServer
}

func NewController(opt Opt) (*Controller, error) {
	cache := solver.NewCacheManager(context.TODO(), "local", opt.CacheKeyStorage, worker.NewCacheResultStorage(opt.WorkerController))

	gatewayForwarder := controlgateway.NewGatewayForwarder()

	hq := llbsolver.NewHistoryQueue(llbsolver.HistoryQueueOpt{
		DB:           opt.HistoryDB,
		LeaseManager: opt.LeaseManager,
		ContentStore: opt.ContentStore,
		CleanConfig:  opt.HistoryConfig,
	})

	s, err := llbsolver.New(llbsolver.Opt{
		WorkerController: opt.WorkerController,
		Frontends:        opt.Frontends,
		CacheManager:     cache,
		CacheResolvers:   opt.ResolveCacheImporterFuncs,
		GatewayForwarder: gatewayForwarder,
		SessionManager:   opt.SessionManager,
		Entitlements:     opt.Entitlements,
		HistoryQueue:     hq,
	})
	if err != nil {
		return nil, errors.Wrap(err, "failed to create solver")
	}

	c := &Controller{
		opt:              opt,
		solver:           s,
		history:          hq,
		cache:            cache,
		gatewayForwarder: gatewayForwarder,
	}
	c.throttledGC = throttle.After(time.Minute, c.gc)

	defer func() {
		time.AfterFunc(time.Second, c.throttledGC)
	}()

	return c, nil
}

func (c *Controller) Close() error {
	return c.opt.WorkerController.Close()
}

func (c *Controller) Register(server *grpc.Server) {
	controlapi.RegisterControlServer(server, c)
	c.gatewayForwarder.Register(server)
	tracev1.RegisterTraceServiceServer(server, c)

	store := &roContentStore{c.opt.ContentStore}
	contentapi.RegisterContentServer(server, contentserver.New(store))
}

func (c *Controller) DiskUsage(ctx context.Context, r *controlapi.DiskUsageRequest) (*controlapi.DiskUsageResponse, error) {
	resp := &controlapi.DiskUsageResponse{}
	workers, err := c.opt.WorkerController.List()
	if err != nil {
		return nil, err
	}
	for _, w := range workers {
		du, err := w.DiskUsage(ctx, client.DiskUsageInfo{
			Filter: r.Filter,
		})
		if err != nil {
			return nil, err
		}

		for _, r := range du {
			resp.Record = append(resp.Record, &controlapi.UsageRecord{
				// TODO: add worker info
				ID:          r.ID,
				Mutable:     r.Mutable,
				InUse:       r.InUse,
				Size_:       r.Size,
				Parents:     r.Parents,
				UsageCount:  int64(r.UsageCount),
				Description: r.Description,
				CreatedAt:   r.CreatedAt,
				LastUsedAt:  r.LastUsedAt,
				RecordType:  string(r.RecordType),
				Shared:      r.Shared,
			})
		}
	}
	return resp, nil
}

func (c *Controller) Prune(req *controlapi.PruneRequest, stream controlapi.Control_PruneServer) error {
	if atomic.LoadInt64(&c.buildCount) == 0 {
		imageutil.CancelCacheLeases()
	}

	ch := make(chan client.UsageInfo)

	eg, ctx := errgroup.WithContext(stream.Context())
	workers, err := c.opt.WorkerController.List()
	if err != nil {
		return errors.Wrap(err, "failed to list workers for prune")
	}

	didPrune := false
	defer func() {
		if didPrune {
			if c, ok := c.cache.(interface {
				ReleaseUnreferenced() error
			}); ok {
				if err := c.ReleaseUnreferenced(); err != nil {
					bklog.G(ctx).Errorf("failed to release cache metadata: %+v", err)
				}
			}
		}
	}()

	for _, w := range workers {
		func(w worker.Worker) {
			eg.Go(func() error {
				return w.Prune(ctx, ch, client.PruneInfo{
					Filter:       req.Filter,
					All:          req.All,
					KeepDuration: time.Duration(req.KeepDuration),
					KeepBytes:    req.KeepBytes,
				})
			})
		}(w)
	}

	eg2, _ := errgroup.WithContext(stream.Context())

	eg2.Go(func() error {
		defer close(ch)
		return eg.Wait()
	})

	eg2.Go(func() error {
		for r := range ch {
			didPrune = true
			if err := stream.Send(&controlapi.UsageRecord{
				// TODO: add worker info
				ID:          r.ID,
				Mutable:     r.Mutable,
				InUse:       r.InUse,
				Size_:       r.Size,
				Parents:     r.Parents,
				UsageCount:  int64(r.UsageCount),
				Description: r.Description,
				CreatedAt:   r.CreatedAt,
				LastUsedAt:  r.LastUsedAt,
				RecordType:  string(r.RecordType),
				Shared:      r.Shared,
			}); err != nil {
				return err
			}
		}
		return nil
	})

	return eg2.Wait()
}

func (c *Controller) Export(ctx context.Context, req *tracev1.ExportTraceServiceRequest) (*tracev1.ExportTraceServiceResponse, error) {
	if c.opt.TraceCollector == nil {
		return nil, status.Errorf(codes.Unavailable, "trace collector not configured")
	}
	err := c.opt.TraceCollector.ExportSpans(ctx, transform.Spans(req.GetResourceSpans()))
	if err != nil {
		return nil, err
	}
	return &tracev1.ExportTraceServiceResponse{}, nil
}

func (c *Controller) ListenBuildHistory(req *controlapi.BuildHistoryRequest, srv controlapi.Control_ListenBuildHistoryServer) error {
	return c.history.Listen(srv.Context(), req, func(h *controlapi.BuildHistoryEvent) error {
		if err := srv.Send(h); err != nil {
			return err
		}
		return nil
	})
}

func (c *Controller) UpdateBuildHistory(ctx context.Context, req *controlapi.UpdateBuildHistoryRequest) (*controlapi.UpdateBuildHistoryResponse, error) {
	if !req.Delete {
		err := c.history.UpdateRef(ctx, req.Ref, func(r *controlapi.BuildHistoryRecord) error {
			if req.Pinned == r.Pinned {
				return nil
			}
			r.Pinned = req.Pinned
			return nil
		})
		return &controlapi.UpdateBuildHistoryResponse{}, err
	}

	err := c.history.Delete(ctx, req.Ref)
	return &controlapi.UpdateBuildHistoryResponse{}, err
}

func translateLegacySolveRequest(req *controlapi.SolveRequest) error {
	// translates ExportRef and ExportAttrs to new Exports (v0.4.0)
	if legacyExportRef := req.Cache.ExportRefDeprecated; legacyExportRef != "" {
		ex := &controlapi.CacheOptionsEntry{
			Type:  "registry",
			Attrs: req.Cache.ExportAttrsDeprecated,
		}
		if ex.Attrs == nil {
			ex.Attrs = make(map[string]string)
		}
		ex.Attrs["ref"] = legacyExportRef
		// FIXME(AkihiroSuda): skip append if already exists
		req.Cache.Exports = append(req.Cache.Exports, ex)
		req.Cache.ExportRefDeprecated = ""
		req.Cache.ExportAttrsDeprecated = nil
	}
	// translates ImportRefs to new Imports (v0.4.0)
	for _, legacyImportRef := range req.Cache.ImportRefsDeprecated {
		im := &controlapi.CacheOptionsEntry{
			Type:  "registry",
			Attrs: map[string]string{"ref": legacyImportRef},
		}
		// FIXME(AkihiroSuda): skip append if already exists
		req.Cache.Imports = append(req.Cache.Imports, im)
	}
	req.Cache.ImportRefsDeprecated = nil
	return nil
}

func (c *Controller) Solve(ctx context.Context, req *controlapi.SolveRequest) (*controlapi.SolveResponse, error) {
	atomic.AddInt64(&c.buildCount, 1)
	defer atomic.AddInt64(&c.buildCount, -1)

	// This method registers job ID in solver.Solve. Make sure there are no blocking calls before that might delay this.

	if err := translateLegacySolveRequest(req); err != nil {
		return nil, err
	}

	defer func() {
		time.AfterFunc(time.Second, c.throttledGC)
	}()

	var expi exporter.ExporterInstance
	// TODO: multiworker
	// This is actually tricky, as the exporter should come from the worker that has the returned reference. We may need to delay this so that the solver loads this.
	w, err := c.opt.WorkerController.GetDefault()
	if err != nil {
		return nil, err
	}

	// if SOURCE_DATE_EPOCH is set, enable it for the exporter
	if v, ok := epoch.ParseBuildArgs(req.FrontendAttrs); ok {
		if _, ok := req.ExporterAttrs[epoch.KeySourceDateEpoch]; !ok {
			if req.ExporterAttrs == nil {
				req.ExporterAttrs = make(map[string]string)
			}
			req.ExporterAttrs[epoch.KeySourceDateEpoch] = v
		}
	}

	if req.Exporter != "" {
		exp, err := w.Exporter(req.Exporter, c.opt.SessionManager)
		if err != nil {
			return nil, err
		}
		expi, err = exp.Resolve(ctx, req.ExporterAttrs)
		if err != nil {
			return nil, err
		}
	}

	if c, err := findDuplicateCacheOptions(req.Cache.Exports); err != nil {
		return nil, err
	} else if c != nil {
		types := []string{}
		for _, c := range c {
			types = append(types, c.Type)
		}
		return nil, errors.Errorf("duplicate cache exports %s", types)
	}
	var cacheExporters []llbsolver.RemoteCacheExporter
	for _, e := range req.Cache.Exports {
		cacheExporterFunc, ok := c.opt.ResolveCacheExporterFuncs[e.Type]
		if !ok {
			return nil, errors.Errorf("unknown cache exporter: %q", e.Type)
		}
		var exp llbsolver.RemoteCacheExporter
		exp.Exporter, err = cacheExporterFunc(ctx, session.NewGroup(req.Session), e.Attrs)
		if err != nil {
			return nil, errors.Wrapf(err, "failed to configure %v cache exporter", e.Type)
		}
		if exportMode, supported := parseCacheExportMode(e.Attrs["mode"]); !supported {
			bklog.G(ctx).Debugf("skipping invalid cache export mode: %s", e.Attrs["mode"])
		} else {
			exp.CacheExportMode = exportMode
		}
		if ignoreErrorStr, ok := e.Attrs["ignore-error"]; ok {
			if ignoreError, supported := parseCacheExportIgnoreError(ignoreErrorStr); !supported {
				bklog.G(ctx).Debugf("skipping invalid cache export ignore-error: %s", e.Attrs["ignore-error"])
			} else {
				exp.IgnoreError = ignoreError
			}
		}
		cacheExporters = append(cacheExporters, exp)
	}

	var cacheImports []frontend.CacheOptionsEntry
	for _, im := range req.Cache.Imports {
		cacheImports = append(cacheImports, frontend.CacheOptionsEntry{
			Type:  im.Type,
			Attrs: im.Attrs,
		})
	}

	attests, err := attestations.Parse(req.FrontendAttrs)
	if err != nil {
		return nil, err
	}

	var procs []llbsolver.Processor

	if attrs, ok := attests["sbom"]; ok {
		src := attrs["generator"]
		if src == "" {
			return nil, errors.Errorf("sbom generator cannot be empty")
		}
		ref, err := reference.ParseNormalizedNamed(src)
		if err != nil {
			return nil, errors.Wrapf(err, "failed to parse sbom generator %s", src)
		}

		useCache := true
		if v, ok := req.FrontendAttrs["no-cache"]; ok && v == "" {
			// disable cache if cache is disabled for all stages
			useCache = false
		}
		ref = reference.TagNameOnly(ref)
		procs = append(procs, proc.SBOMProcessor(ref.String(), useCache))
	}

	if attrs, ok := attests["provenance"]; ok {
		procs = append(procs, proc.ProvenanceProcessor(attrs))
	}

	resp, err := c.solver.Solve(ctx, req.Ref, req.Session, frontend.SolveRequest{
		Frontend:       req.Frontend,
		Definition:     req.Definition,
		FrontendOpt:    req.FrontendAttrs,
		FrontendInputs: req.FrontendInputs,
		CacheImports:   cacheImports,
	}, llbsolver.ExporterRequest{
		Exporter:       expi,
		CacheExporters: cacheExporters,
	}, req.Entitlements, procs, req.Internal, req.SourcePolicy)
	if err != nil {
		return nil, err
	}
	return &controlapi.SolveResponse{
		ExporterResponse: resp.ExporterResponse,
	}, nil
}

func (c *Controller) Status(req *controlapi.StatusRequest, stream controlapi.Control_StatusServer) error {
	ch := make(chan *client.SolveStatus, 8)

	eg, ctx := errgroup.WithContext(stream.Context())
	eg.Go(func() error {
		return c.solver.Status(ctx, req.Ref, ch)
	})

	eg.Go(func() error {
		for {
			ss, ok := <-ch
			if !ok {
				return nil
			}
			for _, sr := range ss.Marshal() {
				if err := stream.SendMsg(sr); err != nil {
					return err
				}
			}
		}
	})

	return eg.Wait()
}

func (c *Controller) Session(stream controlapi.Control_SessionServer) error {
	bklog.G(stream.Context()).Debugf("session started")

	conn, closeCh, opts := grpchijack.Hijack(stream)
	defer conn.Close()

	ctx, cancel := context.WithCancel(stream.Context())
	go func() {
		<-closeCh
		cancel()
	}()

	err := c.opt.SessionManager.HandleConn(ctx, conn, opts)
	bklog.G(ctx).Debugf("session finished: %v", err)
	return err
}

func (c *Controller) ListWorkers(ctx context.Context, r *controlapi.ListWorkersRequest) (*controlapi.ListWorkersResponse, error) {
	resp := &controlapi.ListWorkersResponse{}
	workers, err := c.opt.WorkerController.List(r.Filter...)
	if err != nil {
		return nil, err
	}
	for _, w := range workers {
		pc, pm, pw := w.ParallelismStatus()
		gcSummary, gcCurrent, gcLast := w.GCAnalytics()
		gca := &apitypes.GCAnalytics{
			NumRuns:              int64(gcSummary.NumRuns),
			NumFailures:          int64(gcSummary.NumFailures),
			AvgDurationMs:        gcSummary.AvgDuration.Milliseconds(),
			AvgRecordsCleared:    gcSummary.AvgRecordsCleared,
			AvgRecordsBefore:     gcSummary.AvgRecordsBefore,
			AvgSizeCleared:       gcSummary.AvgSizeCleared,
			AvgSizeBefore:        gcSummary.AvgSizeBefore,
			AllTimeRuns:          gcSummary.AllTimeRuns,
			AllTimeMaxDurationMs: gcSummary.AllTimeMaxDuration.Milliseconds(),
			AllTimeDurationMs:    gcSummary.AllTimeDuration.Milliseconds(),
		}
		if gcCurrent != nil {
			gca.CurrentStartTimeSecEpoch = gcCurrent.Start.Unix()
			gca.CurrentNumRecordsBefore = int64(gcCurrent.NumRecordsBefore)
			gca.CurrentSizeBefore = int64(gcCurrent.SizeBefore)
		}
		if gcLast != nil {
			gca.LastStartTimeSecEpoch = gcLast.Start.Unix()
			gca.LastEndTimeSecEpoch = gcLast.End.Unix()
			gca.LastNumRecordsBefore = int64(gcLast.NumRecordsBefore)
			gca.LastSizeBefore = int64(gcLast.SizeBefore)
			gca.LastNumRecordsCleared = int64(gcLast.ClearedRecords)
			gca.LastSizeCleared = int64(gcLast.ClearedSize)
			gca.LastSuccess = gcLast.Success
		}
		resp.Record = append(resp.Record, &apitypes.WorkerRecord{
			ID:              w.ID(),
			Labels:          w.Labels(),
			Platforms:       pb.PlatformsFromSpec(w.Platforms(true)),
			GCPolicy:        toPBGCPolicy(w.GCPolicy()),
			BuildkitVersion: toPBBuildkitVersion(w.BuildkitVersion()),

			ParallelismCurrent: pc,
			ParallelismMax:     pm,
			ParallelismWaiting: pw,

			GCAnalytics: gca,
		})
	}
	return resp, nil
}

func (c *Controller) Info(ctx context.Context, r *controlapi.InfoRequest) (*controlapi.InfoResponse, error) {
	numSessions, durationIdle := c.opt.SessionManager.NumSessions()
	secondsIdle := math.Round(durationIdle.Seconds())
	return &controlapi.InfoResponse{
		BuildkitVersion: &apitypes.BuildkitVersion{
			Package:  version.Package,
			Version:  version.Version,
			Revision: version.Revision,
		},
		NumSessions: uint64(numSessions),
		SecondsIdle: uint64(secondsIdle),
	}, nil
}

func (c *Controller) ShutdownIfIdle(ctx context.Context, r *controlapi.ShutdownIfIdleRequest) (*controlapi.ShutdownIfIdleResponse, error) {
	ok, numSessions := c.opt.SessionManager.StopIfIdle()
	return &controlapi.ShutdownIfIdleResponse{
		WillShutdown: ok,
		NumSessions:  uint64(numSessions),
	}, nil
}

func (c *Controller) Reserve(ctx context.Context, r *controlapi.ReserveRequest) (*controlapi.ReserveResponse, error) {
	err := c.opt.SessionManager.Reserve()
	if err != nil {
		return nil, status.Error(codes.Unavailable, "buildkit is shutting down")
	}
	return &controlapi.ReserveResponse{}, nil
}

func (c *Controller) gc() {
	c.gcmu.Lock()
	defer c.gcmu.Unlock()

	workers, err := c.opt.WorkerController.List()
	if err != nil {
		return
	}

	eg, ctx := errgroup.WithContext(context.TODO())

	var size int64
	ch := make(chan client.UsageInfo)
	done := make(chan struct{})
	go func() {
		for ui := range ch {
			size += ui.Size
		}
		close(done)
	}()

	for _, w := range workers {
		func(w worker.Worker) {
			eg.Go(func() error {
				if policy := w.GCPolicy(); len(policy) > 0 {
					return w.Prune(ctx, ch, policy...)
				}
				return nil
			})
		}(w)
	}

	err = eg.Wait()
	close(ch)
	if err != nil {
		bklog.G(ctx).Errorf("gc error: %+v", err)
	}
	<-done
	if size > 0 {
		bklog.G(ctx).Debugf("gc cleaned up %d bytes", size)
	}
}

func parseCacheExportMode(mode string) (solver.CacheExportMode, bool) {
	switch mode {
	case "min":
		return solver.CacheExportModeMin, true
	case "max":
		return solver.CacheExportModeMax, true
	}
	return solver.CacheExportModeMin, false
}

func parseCacheExportIgnoreError(ignoreErrorStr string) (bool, bool) {
	ignoreError, err := strconv.ParseBool(ignoreErrorStr)
	if err != nil {
		return false, false
	}
	return ignoreError, true
}

func toPBGCPolicy(in []client.PruneInfo) []*apitypes.GCPolicy {
	policy := make([]*apitypes.GCPolicy, 0, len(in))
	for _, p := range in {
		policy = append(policy, &apitypes.GCPolicy{
			All:          p.All,
			KeepBytes:    p.KeepBytes,
			KeepDuration: int64(p.KeepDuration),
			Filters:      p.Filter,
		})
	}
	return policy
}

func toPBBuildkitVersion(in client.BuildkitVersion) *apitypes.BuildkitVersion {
	return &apitypes.BuildkitVersion{
		Package:  in.Package,
		Version:  in.Version,
		Revision: in.Revision,
	}
}

func findDuplicateCacheOptions(cacheOpts []*controlapi.CacheOptionsEntry) ([]*controlapi.CacheOptionsEntry, error) {
	seen := map[string]*controlapi.CacheOptionsEntry{}
	duplicate := map[string]struct{}{}
	for _, opt := range cacheOpts {
		k, err := cacheOptKey(*opt)
		if err != nil {
			return nil, err
		}
		if _, ok := seen[k]; ok {
			duplicate[k] = struct{}{}
		}
		seen[k] = opt
	}

	var duplicates []*controlapi.CacheOptionsEntry
	for k := range duplicate {
		duplicates = append(duplicates, seen[k])
	}
	return duplicates, nil
}

func cacheOptKey(opt controlapi.CacheOptionsEntry) (string, error) {
	if opt.Type == "registry" && opt.Attrs["ref"] != "" {
		return opt.Attrs["ref"], nil
	}
	var rawOpt = struct {
		Type  string
		Attrs map[string]string
	}{
		Type:  opt.Type,
		Attrs: opt.Attrs,
	}
	hash, err := hashstructure.Hash(rawOpt, hashstructure.FormatV2, nil)
	if err != nil {
		return "", err
	}
	return fmt.Sprint(opt.Type, ":", hash), nil
}

type roContentStore struct {
	content.Store
}

func (cs *roContentStore) Writer(ctx context.Context, opts ...content.WriterOpt) (content.Writer, error) {
	return nil, errors.Errorf("read-only content store")
}

func (cs *roContentStore) Delete(ctx context.Context, dgst digest.Digest) error {
	return errors.Errorf("read-only content store")
}

func (cs *roContentStore) Update(ctx context.Context, info content.Info, fieldpaths ...string) (content.Info, error) {
	return content.Info{}, errors.Errorf("read-only content store")
}

func (cs *roContentStore) Abort(ctx context.Context, ref string) error {
	return errors.Errorf("read-only content store")
}<|MERGE_RESOLUTION|>--- conflicted
+++ resolved
@@ -3,11 +3,8 @@
 import (
 	"context"
 	"fmt"
-<<<<<<< HEAD
 	"math"
-=======
 	"strconv"
->>>>>>> 617b78cb
 	"sync"
 	"sync/atomic"
 	"time"
