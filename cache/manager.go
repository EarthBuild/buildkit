--- conflicted
+++ resolved
@@ -93,14 +93,9 @@
 
 	mountPool sharableMountPool
 
-	muPrune sync.Mutex // make sure parallel prune is not allowed so there will not be inconsistent results
-<<<<<<< HEAD
-	unlazyG flightcontrol.Group
-
+	muPrune     sync.Mutex  // make sure parallel prune is not allowed so there will not be inconsistent results
 	GCAnalytics GCAnalytics // earthly-specific.
-=======
-	unlazyG flightcontrol.Group[struct{}]
->>>>>>> cdf28d6f
+	unlazyG     flightcontrol.Group[struct{}]
 }
 
 func NewManager(opt ManagerOpt) (Manager, error) {
