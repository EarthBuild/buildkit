--- conflicted
+++ resolved
@@ -219,18 +219,13 @@
 
 // caller needs to take lock, this function will release it
 func (sm *Manager) handleConn(ctx context.Context, conn net.Conn, opts map[string][]string) error {
-<<<<<<< HEAD
 	if sm.stop {
 		sm.mu.Unlock()
 		return errors.New("shutting down")
 	}
 
-	ctx, cancel := context.WithCancel(ctx)
-	defer cancel()
-=======
 	ctx, cancel := context.WithCancelCause(ctx)
 	defer cancel(errors.WithStack(context.Canceled))
->>>>>>> 8ad64a09
 
 	opts = canonicalHeaders(opts)
 
