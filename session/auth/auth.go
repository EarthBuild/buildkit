package auth

import (
	"context"

	"github.com/moby/buildkit/session"
	"github.com/moby/buildkit/util/grpcerrors"
	"google.golang.org/grpc/codes"
)

<<<<<<< HEAD
func CredentialsFunc(sm *session.Manager, g session.Group) func(string) (string, string, error) {
	return func(host string) (string, string, error) {
		var user, secret string
		err := sm.Any(context.TODO(), g, func(ctx context.Context, _ string, c session.Caller) error {
=======
func CredentialsFunc(sm *session.Manager, g session.Group) func(string) (session, username, secret string, err error) {
	return func(host string) (string, string, string, error) {
		var sessionID, user, secret string
		err := sm.Any(context.TODO(), g, func(ctx context.Context, id string, c session.Caller) error {
>>>>>>> 91067efc
			client := NewAuthClient(c.Conn())

			resp, err := client.Credentials(ctx, &CredentialsRequest{
				Host: host,
			})
			if err != nil {
				if grpcerrors.Code(err) == codes.Unimplemented {
					return nil
				}
				return err
			}
<<<<<<< HEAD
=======
			sessionID = id
>>>>>>> 91067efc
			user = resp.Username
			secret = resp.Secret
			return nil
		})
		if err != nil {
<<<<<<< HEAD
			return "", "", err
		}
		return user, secret, nil
=======
			return "", "", "", err
		}
		return sessionID, user, secret, nil
>>>>>>> 91067efc
	}
}<|MERGE_RESOLUTION|>--- conflicted
+++ resolved
@@ -8,17 +8,10 @@
 	"google.golang.org/grpc/codes"
 )
 
-<<<<<<< HEAD
-func CredentialsFunc(sm *session.Manager, g session.Group) func(string) (string, string, error) {
-	return func(host string) (string, string, error) {
-		var user, secret string
-		err := sm.Any(context.TODO(), g, func(ctx context.Context, _ string, c session.Caller) error {
-=======
 func CredentialsFunc(sm *session.Manager, g session.Group) func(string) (session, username, secret string, err error) {
 	return func(host string) (string, string, string, error) {
 		var sessionID, user, secret string
 		err := sm.Any(context.TODO(), g, func(ctx context.Context, id string, c session.Caller) error {
->>>>>>> 91067efc
 			client := NewAuthClient(c.Conn())
 
 			resp, err := client.Credentials(ctx, &CredentialsRequest{
@@ -30,23 +23,14 @@
 				}
 				return err
 			}
-<<<<<<< HEAD
-=======
 			sessionID = id
->>>>>>> 91067efc
 			user = resp.Username
 			secret = resp.Secret
 			return nil
 		})
 		if err != nil {
-<<<<<<< HEAD
-			return "", "", err
-		}
-		return user, secret, nil
-=======
 			return "", "", "", err
 		}
 		return sessionID, user, secret, nil
->>>>>>> 91067efc
 	}
 }