--- conflicted
+++ resolved
@@ -76,13 +76,8 @@
 		return nil, nil, errors.Wrap(err, "failed to create grpc client")
 	}
 
-<<<<<<< HEAD
-	ctx, cancel := context.WithCancel(ctx)
+	ctx, cancel := context.WithCancelCause(ctx)
 	go configurableMonitorHealth(ctx, cc, cancel, healthCfg)
-=======
-	ctx, cancel := context.WithCancelCause(ctx)
-	go monitorHealth(ctx, cc, cancel)
->>>>>>> 8ad64a09
 
 	return ctx, cc, nil
 }
