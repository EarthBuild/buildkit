package main

import (
	"context"
	"crypto/tls"
	"crypto/x509"
	"fmt"
	"net"
	"os"
	"os/user"
	"path/filepath"
	"sort"
	"strconv"
	"strings"
	"sync"
	"time"

	"github.com/containerd/containerd/pkg/seed" //nolint:staticcheck // SA1019 deprecated
	"github.com/containerd/containerd/pkg/userns"
	"github.com/containerd/containerd/platforms"
	"github.com/containerd/containerd/remotes/docker"
	"github.com/containerd/containerd/sys"
	sddaemon "github.com/coreos/go-systemd/v22/daemon"
	"github.com/docker/docker/pkg/reexec"
	"github.com/gofrs/flock"
	grpc_middleware "github.com/grpc-ecosystem/go-grpc-middleware"
	regproxy "github.com/moby/buildkit/api/services/registry"
	"github.com/moby/buildkit/cache/remotecache"
	"github.com/moby/buildkit/cache/remotecache/azblob"
	"github.com/moby/buildkit/cache/remotecache/gha"
	inlineremotecache "github.com/moby/buildkit/cache/remotecache/inline"
	localremotecache "github.com/moby/buildkit/cache/remotecache/local"
	registryremotecache "github.com/moby/buildkit/cache/remotecache/registry"
	s3remotecache "github.com/moby/buildkit/cache/remotecache/s3"
	"github.com/moby/buildkit/client"
	"github.com/moby/buildkit/cmd/buildkitd/config"
	"github.com/moby/buildkit/control"
	"github.com/moby/buildkit/executor/oci"
	"github.com/moby/buildkit/exporter/earthlyoutputs/registry"
	"github.com/moby/buildkit/frontend"
	dockerfile "github.com/moby/buildkit/frontend/dockerfile/builder"
	"github.com/moby/buildkit/frontend/gateway"
	"github.com/moby/buildkit/frontend/gateway/forwarder"
	"github.com/moby/buildkit/session"
	"github.com/moby/buildkit/solver"
	"github.com/moby/buildkit/solver/bboltcachestorage"
	"github.com/moby/buildkit/util/apicaps"
	"github.com/moby/buildkit/util/appcontext"
	"github.com/moby/buildkit/util/appdefaults"
	"github.com/moby/buildkit/util/archutil"
	"github.com/moby/buildkit/util/bklog"
	"github.com/moby/buildkit/util/grpcerrors"
	"github.com/moby/buildkit/util/profiler"
	"github.com/moby/buildkit/util/resolver"
	"github.com/moby/buildkit/util/stack"
	"github.com/moby/buildkit/util/tracing/detect"
	_ "github.com/moby/buildkit/util/tracing/detect/jaeger"
	_ "github.com/moby/buildkit/util/tracing/env"
	"github.com/moby/buildkit/util/tracing/transform"
	"github.com/moby/buildkit/version"
	"github.com/moby/buildkit/worker"
	ocispecs "github.com/opencontainers/image-spec/specs-go/v1"
	"github.com/pkg/errors"
	"github.com/sirupsen/logrus"
	"github.com/urfave/cli"
	"go.etcd.io/bbolt"
	"go.opentelemetry.io/contrib/instrumentation/google.golang.org/grpc/otelgrpc"
	"go.opentelemetry.io/otel/propagation"
	sdktrace "go.opentelemetry.io/otel/sdk/trace"
	"go.opentelemetry.io/otel/trace"
	tracev1 "go.opentelemetry.io/proto/otlp/collector/trace/v1"
	"golang.org/x/sync/errgroup"
	"google.golang.org/grpc"
	"google.golang.org/grpc/health"
	healthv1 "google.golang.org/grpc/health/grpc_health_v1"
	"google.golang.org/grpc/reflection"
)

func init() {
	apicaps.ExportedProduct = "buildkit"
	stack.SetVersionInfo(version.Version, version.Revision)

	//nolint:staticcheck // SA1019 deprecated
	seed.WithTimeAndRand()
	if reexec.Init() {
		os.Exit(0)
	}

	// enable in memory recording for buildkitd traces
	detect.Recorder = detect.NewTraceRecorder()
}

var propagators = propagation.NewCompositeTextMapPropagator(propagation.TraceContext{}, propagation.Baggage{})

type workerInitializerOpt struct {
	config         *config.Config
	sessionManager *session.Manager
	traceSocket    string
}

type workerInitializer struct {
	fn func(c *cli.Context, common workerInitializerOpt) ([]worker.Worker, error)
	// less priority number, more preferred
	priority int
}

var (
	appFlags           []cli.Flag
	workerInitializers []workerInitializer
)

func registerWorkerInitializer(wi workerInitializer, flags ...cli.Flag) {
	workerInitializers = append(workerInitializers, wi)
	sort.Slice(workerInitializers,
		func(i, j int) bool {
			return workerInitializers[i].priority < workerInitializers[j].priority
		})
	appFlags = append(appFlags, flags...)
}

func main() {
	cli.VersionPrinter = func(c *cli.Context) {
		fmt.Println(c.App.Name, version.Package, c.App.Version, version.Revision)
	}
	app := cli.NewApp()
	app.Name = "buildkitd"
	app.Usage = "build daemon"
	app.Version = version.Version

	defaultConf, err := defaultConf()
	if err != nil {
		fmt.Fprintf(os.Stderr, "%+v\n", err)
		os.Exit(1)
	}

	rootlessUsage := "set all the default options to be compatible with rootless containers"
	if userns.RunningInUserNS() {
		app.Flags = append(app.Flags, cli.BoolTFlag{
			Name:  "rootless",
			Usage: rootlessUsage + " (default: true)",
		})
	} else {
		app.Flags = append(app.Flags, cli.BoolFlag{
			Name:  "rootless",
			Usage: rootlessUsage,
		})
	}

	groupValue := func(gid *int) string {
		if gid == nil {
			return ""
		}
		return strconv.Itoa(*gid)
	}

	app.Flags = append(app.Flags,
		cli.StringFlag{
			Name:  "config",
			Usage: "path to config file",
			Value: defaultConfigPath(),
		},
		cli.BoolFlag{
			Name:  "debug",
			Usage: "enable debug output in logs",
		},
		cli.BoolFlag{
			Name:  "trace",
			Usage: "enable trace output in logs (highly verbose, could affect performance)",
		},
		cli.StringFlag{
			Name:  "root",
			Usage: "path to state directory",
			Value: defaultConf.Root,
		},
		cli.StringSliceFlag{
			Name:  "addr",
			Usage: "listening address (socket or tcp)",
			Value: &cli.StringSlice{defaultConf.GRPC.Address[0]},
		},
		// Add format flag to control log formatter
		cli.StringFlag{
			Name:  "log-format",
			Usage: "log formatter: json or text",
			Value: "text",
		},
		cli.StringFlag{
			Name:  "group",
			Usage: "group (name or gid) which will own all Unix socket listening addresses",
			Value: groupValue(defaultConf.GRPC.GID),
		},
		cli.StringFlag{
			Name:  "debugaddr",
			Usage: "debugging address (eg. 0.0.0.0:6060)",
			Value: defaultConf.GRPC.DebugAddress,
		},
		cli.StringFlag{
			Name:  "tlscert",
			Usage: "certificate file to use",
			Value: defaultConf.GRPC.TLS.Cert,
		},
		cli.StringFlag{
			Name:  "tlskey",
			Usage: "key file to use",
			Value: defaultConf.GRPC.TLS.Key,
		},
		cli.StringFlag{
			Name:  "tlscacert",
			Usage: "ca certificate to verify clients",
			Value: defaultConf.GRPC.TLS.CA,
		},
		cli.StringSliceFlag{
			Name:  "allow-insecure-entitlement",
			Usage: "allows insecure entitlements e.g. network.host, security.insecure",
		},
		cli.StringFlag{
			Name:  "otel-socket-path",
			Usage: "OTEL collector trace socket path",
		},
	)
	app.Flags = append(app.Flags, appFlags...)
	app.Flags = append(app.Flags, serviceFlags()...)

	app.Action = func(c *cli.Context) error {
		// TODO: On Windows this always returns -1. The actual "are you admin" check is very Windows-specific.
		// See https://github.com/golang/go/issues/28804#issuecomment-505326268 for the "short" version.
		if os.Geteuid() > 0 {
			return errors.New("rootless mode requires to be executed as the mapped root in a user namespace; you may use RootlessKit for setting up the namespace")
		}
		ctx, cancel := context.WithCancelCause(appcontext.Context())
		defer cancel(errors.WithStack(context.Canceled))

		cfg, err := config.LoadFile(c.GlobalString("config"))
		if err != nil {
			return err
		}

		setDefaultConfig(&cfg)
		if err := applyMainFlags(c, &cfg); err != nil {
			return err
		}

		logFormat := cfg.Log.Format
		switch logFormat {
		case "json":
			logrus.SetFormatter(&logrus.JSONFormatter{})
		case "text", "":
			logrus.SetFormatter(&logrus.TextFormatter{FullTimestamp: true})
		default:
			return errors.Errorf("unsupported log type %q", logFormat)
		}

		if cfg.Debug {
			logrus.SetLevel(logrus.DebugLevel)
		}
		if cfg.Trace {
			logrus.SetLevel(logrus.TraceLevel)
		}

		logrus.SetOutput(os.Stderr) // earthly-specific: force logs to show up under earthly-buildkitd container logs

		if cfg.GRPC.DebugAddress != "" {
			if err := setupDebugHandlers(cfg.GRPC.DebugAddress); err != nil {
				return err
			}
		}

		tp, err := detect.TracerProvider()
		if err != nil {
			return err
		}

		streamTracer := otelgrpc.StreamServerInterceptor(otelgrpc.WithTracerProvider(tp), otelgrpc.WithPropagators(propagators))

		unary := grpc_middleware.ChainUnaryServer(unaryInterceptor(ctx, tp), grpcerrors.UnaryServerInterceptor,
			unaryTimeoutInterceptor(), // earthly-specific
		)
		stream := grpc_middleware.ChainStreamServer(streamTracer, grpcerrors.StreamServerInterceptor,
			streamTimeoutInterceptor(), // earthly-specific
		)

		maxMsgSize := 67108864 // 64MB
		opts := []grpc.ServerOption{
			grpc.UnaryInterceptor(unary), grpc.StreamInterceptor(stream),
			grpc.MaxRecvMsgSize(maxMsgSize), grpc.MaxSendMsgSize(maxMsgSize),
			grpc.InitialWindowSize(65535 * 32),
			grpc.InitialConnWindowSize(65535 * 16),
		}
		server := grpc.NewServer(opts...)

		// relative path does not work with nightlyone/lockfile
		root, err := filepath.Abs(cfg.Root)
		if err != nil {
			return err
		}
		cfg.Root = root

		if err := os.MkdirAll(root, 0700); err != nil {
			return errors.Wrapf(err, "failed to create %s", root)
		}

		// Stop if we are registering or unregistering against Windows SCM.
		stop, err := registerUnregisterService(cfg.Root)
		if err != nil {
			bklog.L.Fatal(err)
		}
		if stop {
			return nil
		}

		lockPath := filepath.Join(root, "buildkitd.lock")
		lock := flock.New(lockPath)
		locked, err := lock.TryLock()
		if err != nil {
			return errors.Wrapf(err, "could not lock %s", lockPath)
		}
		if !locked {
			return errors.Errorf("could not lock %s, another instance running?", lockPath)
		}
		defer func() {
			lock.Unlock()
			os.RemoveAll(lockPath)
		}()

		shutdownCh := make(chan struct{})
		controller, err := newController(c, &cfg, shutdownCh)
		if err != nil {
			return err
		}
		defer controller.Close()

		healthv1.RegisterHealthServer(server, health.NewServer())
		controller.Register(server)
		reflection.Register(server)

		// Earthly specific.
		ctxReg, cancelReg := context.WithCancel(ctx)
		defer cancelReg()
		lrPort, ok := os.LookupEnv("BUILDKIT_LOCAL_REGISTRY_LISTEN_PORT")
		lrAddr := fmt.Sprintf("0.0.0.0:%s", lrPort)
		if ok {
			logrus.Infof("Starting local registry for outputs on port %s", lrPort)
			serveErr := registry.Serve(ctxReg, lrAddr)
			go func() {
				for {
					select {
					case <-shutdownCh:
						cancelReg()
					case err := <-serveErr:
						if err != nil {
							logrus.Errorf("Registry serve error: %s\n", err.Error())
						}
						return
					case <-ctxReg.Done():
						return
					}
				}
			}()
		}

		// Earthly specific.
		reg := regproxy.NewServer(lrAddr)
		regproxy.RegisterRegistryServer(server, reg)

		ents := c.GlobalStringSlice("allow-insecure-entitlement")
		if len(ents) > 0 {
			cfg.Entitlements = []string{}
			for _, e := range ents {
				switch e {
				case "security.insecure":
					cfg.Entitlements = append(cfg.Entitlements, e)
				case "network.host":
					cfg.Entitlements = append(cfg.Entitlements, e)
				default:
					return errors.Errorf("invalid entitlement : %s", e)
				}
			}
		}

		// Launch as a Windows Service if necessary
		if err := launchService(server); err != nil {
			bklog.L.Fatal(err)
		}

		errCh := make(chan error, 1)
		if err := serveGRPC(cfg.GRPC, server, errCh); err != nil {
			return err
		}

		select {
		case serverErr := <-errCh:
			err = serverErr
			cancel(err)
		case <-ctx.Done():
<<<<<<< HEAD
			err = ctx.Err()
		case <-shutdownCh:
			cancelReg()
			err = nil
=======
			err = context.Cause(ctx)
>>>>>>> 8ad64a09
		}

		bklog.G(ctx).Infof("stopping server")
		if os.Getenv("NOTIFY_SOCKET") != "" {
			notified, notifyErr := sddaemon.SdNotify(false, sddaemon.SdNotifyStopping)
			bklog.G(ctx).Debugf("SdNotifyStopping notified=%v, err=%v", notified, notifyErr)
		}
		server.GracefulStop()

		return err
	}

	app.After = func(_ *cli.Context) error {
		return detect.Shutdown(context.TODO())
	}

	profiler.Attach(app)

	if err := app.Run(os.Args); err != nil {
		fmt.Fprintf(os.Stderr, "buildkitd: %+v\n", err)
		os.Exit(1)
	}
}

func serveGRPC(cfg config.GRPCConfig, server *grpc.Server, errCh chan error) error {
	addrs := cfg.Address
	if len(addrs) == 0 {
		return errors.New("--addr cannot be empty")
	}
	tlsConfig, err := serverCredentials(cfg.TLS)
	if err != nil {
		return err
	}
	eg, _ := errgroup.WithContext(context.Background())
	listeners := make([]net.Listener, 0, len(addrs))
	for _, addr := range addrs {
		l, err := getListener(addr, *cfg.UID, *cfg.GID, tlsConfig)
		if err != nil {
			for _, l := range listeners {
				l.Close()
			}
			return err
		}
		listeners = append(listeners, l)
	}

	if os.Getenv("NOTIFY_SOCKET") != "" {
		notified, notifyErr := sddaemon.SdNotify(false, sddaemon.SdNotifyReady)
		bklog.L.Debugf("SdNotifyReady notified=%v, err=%v", notified, notifyErr)
	}
	for _, l := range listeners {
		func(l net.Listener) {
			eg.Go(func() error {
				defer l.Close()
				bklog.L.Infof("running server on %s", l.Addr())
				return server.Serve(l)
			})
		}(l)
	}
	go func() {
		errCh <- eg.Wait()
	}()
	return nil
}

func defaultConfigPath() string {
	if isRootlessConfig() {
		return filepath.Join(appdefaults.UserConfigDir(), "buildkitd.toml")
	}
	return filepath.Join(appdefaults.ConfigDir, "buildkitd.toml")
}

func defaultConf() (config.Config, error) {
	cfg, err := config.LoadFile(defaultConfigPath())
	if err != nil {
		var pe *os.PathError
		if !errors.As(err, &pe) {
			return config.Config{}, err
		}
		bklog.L.Warnf("failed to load default config: %v", err)
	}
	setDefaultConfig(&cfg)

	return cfg, nil
}

func setDefaultNetworkConfig(nc config.NetworkConfig) config.NetworkConfig {
	if nc.Mode == "" {
		nc.Mode = "auto"
	}
	if nc.CNIConfigPath == "" {
		nc.CNIConfigPath = appdefaults.DefaultCNIConfigPath
	}
	if nc.CNIBinaryPath == "" {
		nc.CNIBinaryPath = appdefaults.DefaultCNIBinDir
	}
	return nc
}

func setDefaultConfig(cfg *config.Config) {
	orig := *cfg

	if cfg.Root == "" {
		cfg.Root = appdefaults.Root
	}

	if len(cfg.GRPC.Address) == 0 {
		cfg.GRPC.Address = []string{appdefaults.Address}
	}

	if cfg.Health.Frequency == 0 {
		cfg.Health.Frequency = appdefaults.HealthFrequency
	}

	if cfg.Health.Timeout == 0 {
		cfg.Health.Timeout = appdefaults.HealthTimeout
	}

	if cfg.Health.AllowedFailures == 0 {
		cfg.Health.AllowedFailures = appdefaults.HealthAllowedFailures
	}

	if cfg.Workers.OCI.Platforms == nil {
		cfg.Workers.OCI.Platforms = formatPlatforms(archutil.SupportedPlatforms(false))
	}
	if cfg.Workers.Containerd.Platforms == nil {
		cfg.Workers.Containerd.Platforms = formatPlatforms(archutil.SupportedPlatforms(false))
	}

	cfg.Workers.OCI.NetworkConfig = setDefaultNetworkConfig(cfg.Workers.OCI.NetworkConfig)
	cfg.Workers.Containerd.NetworkConfig = setDefaultNetworkConfig(cfg.Workers.Containerd.NetworkConfig)

	if isRootlessConfig() {
		if orig.Root == "" {
			cfg.Root = appdefaults.UserRoot()
		}
		if len(orig.GRPC.Address) == 0 {
			cfg.GRPC.Address = []string{appdefaults.UserAddress()}
		}
		appdefaults.EnsureUserAddressDir()
	}

	if cfg.Workers.OCI.SampleFrequency == 0 {
		cfg.Workers.OCI.SampleFrequency = time.Second
	}

	if cfg.OTEL.SocketPath == "" {
		cfg.OTEL.SocketPath = appdefaults.TraceSocketPath(isRootlessConfig())
	}
}

var isRootlessConfigOnce sync.Once
var isRootlessConfigValue bool

// isRootlessConfig is true if we should be using the rootless config
// defaults instead of the normal defaults.
func isRootlessConfig() bool {
	isRootlessConfigOnce.Do(func() {
		if !userns.RunningInUserNS() {
			// Default value is false so keep it that way.
			return
		}
		// if buildkitd is being executed as the mapped-root (not only EUID==0 but also $USER==root)
		// in a user namespace, we don't want to load the rootless changes in the
		// configuration.
		u := os.Getenv("USER")
		isRootlessConfigValue = u != "" && u != "root"
	})
	return isRootlessConfigValue
}

func applyMainFlags(c *cli.Context, cfg *config.Config) error {
	if c.IsSet("debug") {
		cfg.Debug = c.Bool("debug")
	}
	if c.IsSet("trace") {
		cfg.Trace = c.Bool("trace")
	}
	if c.IsSet("root") {
		cfg.Root = c.String("root")
	}
	if c.IsSet("log-format") {
		cfg.Log.Format = c.String("log-format")
	}
	if c.IsSet("addr") || len(cfg.GRPC.Address) == 0 {
		cfg.GRPC.Address = c.StringSlice("addr")
	}

	if c.IsSet("allow-insecure-entitlement") {
		// override values from config
		cfg.Entitlements = c.StringSlice("allow-insecure-entitlement")
	}

	if c.IsSet("debugaddr") {
		cfg.GRPC.DebugAddress = c.String("debugaddr")
	}

	if cfg.GRPC.UID == nil {
		uid := os.Getuid()
		cfg.GRPC.UID = &uid
	}

	if cfg.GRPC.GID == nil {
		gid := os.Getgid()
		cfg.GRPC.GID = &gid
	}

	if group := c.String("group"); group != "" {
		gid, err := groupToGid(group)
		if err != nil {
			return err
		}
		cfg.GRPC.GID = &gid
	}

	if tlscert := c.String("tlscert"); tlscert != "" {
		cfg.GRPC.TLS.Cert = tlscert
	}
	if tlskey := c.String("tlskey"); tlskey != "" {
		cfg.GRPC.TLS.Key = tlskey
	}
	if tlsca := c.String("tlscacert"); tlsca != "" {
		cfg.GRPC.TLS.CA = tlsca
	}

	if c.IsSet("otel-socket-path") {
		cfg.OTEL.SocketPath = c.String("otel-socket-path")
	}

	applyPlatformFlags(c)

	return nil
}

// Convert a string containing either a group name or a stringified gid into a numeric id)
func groupToGid(group string) (int, error) {
	if group == "" {
		return os.Getgid(), nil
	}

	var (
		err error
		id  int
	)

	// Try and parse as a number, if the error is ErrSyntax
	// (i.e. its not a number) then we carry on and try it as a
	// name.
	if id, err = strconv.Atoi(group); err == nil {
		return id, nil
	} else if err.(*strconv.NumError).Err != strconv.ErrSyntax {
		return 0, err
	}

	ginfo, err := user.LookupGroup(group)
	if err != nil {
		return 0, err
	}
	group = ginfo.Gid

	if id, err = strconv.Atoi(group); err != nil {
		return 0, err
	}

	return id, nil
}

func getListener(addr string, uid, gid int, tlsConfig *tls.Config) (net.Listener, error) {
	addrSlice := strings.SplitN(addr, "://", 2)
	if len(addrSlice) < 2 {
		return nil, errors.Errorf("address %s does not contain proto, you meant unix://%s ?",
			addr, addr)
	}
	proto := addrSlice[0]
	listenAddr := addrSlice[1]
	switch proto {
	case "unix", "npipe":
		if tlsConfig != nil {
			bklog.L.Warnf("TLS is disabled for %s", addr)
		}
		return sys.GetLocalListener(listenAddr, uid, gid)
	case "fd":
		return listenFD(listenAddr, tlsConfig)
	case "tcp":
		l, err := net.Listen("tcp", listenAddr)
		if err != nil {
			return nil, err
		}

		if tlsConfig == nil {
			bklog.L.Warnf("TLS is not enabled for %s. enabling mutual TLS authentication is highly recommended", addr)
			return l, nil
		}
		return tls.NewListener(l, tlsConfig), nil
	default:
		return nil, errors.Errorf("addr %s not supported", addr)
	}
}

func unaryInterceptor(globalCtx context.Context, tp trace.TracerProvider) grpc.UnaryServerInterceptor {
	withTrace := otelgrpc.UnaryServerInterceptor(otelgrpc.WithTracerProvider(tp), otelgrpc.WithPropagators(propagators))

	return func(ctx context.Context, req interface{}, info *grpc.UnaryServerInfo, handler grpc.UnaryHandler) (resp interface{}, err error) {
		ctx, cancel := context.WithCancelCause(ctx)
		defer cancel(errors.WithStack(context.Canceled))

		go func() {
			select {
			case <-ctx.Done():
			case <-globalCtx.Done():
				cancel(context.Cause(globalCtx))
			}
		}()

		if strings.HasSuffix(info.FullMethod, "opentelemetry.proto.collector.trace.v1.TraceService/Export") {
			return handler(ctx, req)
		}

		resp, err = withTrace(ctx, req, info, handler)
		if err != nil {
			bklog.G(ctx).Errorf("%s returned error: %v", info.FullMethod, err)
			if logrus.GetLevel() >= logrus.DebugLevel {
				fmt.Fprintf(os.Stderr, "%+v", stack.Formatter(grpcerrors.FromGRPC(err)))
			}
		}
		return
	}
}

func serverCredentials(cfg config.TLSConfig) (*tls.Config, error) {
	certFile := cfg.Cert
	keyFile := cfg.Key
	caFile := cfg.CA
	if certFile == "" && keyFile == "" {
		return nil, nil
	}
	err := errors.New("you must specify key and cert file if one is specified")
	if certFile == "" {
		return nil, err
	}
	if keyFile == "" {
		return nil, err
	}
	certificate, err := tls.LoadX509KeyPair(certFile, keyFile)
	if err != nil {
		return nil, errors.Wrap(err, "could not load server key pair")
	}
	tlsConf := &tls.Config{
		Certificates: []tls.Certificate{certificate},
	}
	if caFile != "" {
		certPool := x509.NewCertPool()
		ca, err := os.ReadFile(caFile)
		if err != nil {
			return nil, errors.Wrap(err, "could not read ca certificate")
		}
		// Append the client certificates from the CA
		if ok := certPool.AppendCertsFromPEM(ca); !ok {
			return nil, errors.New("failed to append ca cert")
		}
		tlsConf.ClientAuth = tls.RequireAndVerifyClientCert
		tlsConf.ClientCAs = certPool
	}
	return tlsConf, nil
}

func newController(c *cli.Context, cfg *config.Config, shutdownCh chan struct{}) (*control.Controller, error) {
	sessionManager, err := session.NewManager(&session.ManagerOpt{
		HealthFrequency:       cfg.Health.Frequency,
		HealthAllowedFailures: cfg.Health.AllowedFailures,
		HealthTimeout:         cfg.Health.Timeout,
		ShutdownCh:            shutdownCh,
	})
	if err != nil {
		return nil, err
	}

	tc, err := detect.Exporter()
	if err != nil {
		return nil, err
	}

	var traceSocket string
	if tc != nil {
		traceSocket = cfg.OTEL.SocketPath
		if err := runTraceController(traceSocket, tc); err != nil {
			return nil, err
		}
	}

	wc, err := newWorkerController(c, workerInitializerOpt{
		config:         cfg,
		sessionManager: sessionManager,
		traceSocket:    traceSocket,
	})
	if err != nil {
		return nil, err
	}
	frontends := map[string]frontend.Frontend{}
	frontends["dockerfile.v0"] = forwarder.NewGatewayForwarder(wc, dockerfile.Build)
	frontends["gateway.v0"] = gateway.NewGatewayFrontend(wc)

	cacheStorage, err := bboltcachestorage.NewStore(filepath.Join(cfg.Root, "cache.db"))
	if err != nil {
		return nil, err
	}

	historyDB, err := bbolt.Open(filepath.Join(cfg.Root, "history.db"), 0600, nil)
	if err != nil {
		return nil, err
	}

	resolverFn := resolverFunc(cfg)

	w, err := wc.GetDefault()
	if err != nil {
		return nil, err
	}

	remoteCacheExporterFuncs := map[string]remotecache.ResolveCacheExporterFunc{
		"registry": registryremotecache.ResolveCacheExporterFunc(sessionManager, resolverFn),
		"local":    localremotecache.ResolveCacheExporterFunc(sessionManager),
		"inline":   inlineremotecache.ResolveCacheExporterFunc(),
		"gha":      gha.ResolveCacheExporterFunc(),
		"s3":       s3remotecache.ResolveCacheExporterFunc(),
		"azblob":   azblob.ResolveCacheExporterFunc(),
	}
	remoteCacheImporterFuncs := map[string]remotecache.ResolveCacheImporterFunc{
		"registry": registryremotecache.ResolveCacheImporterFunc(sessionManager, w.ContentStore(), resolverFn),
		"local":    localremotecache.ResolveCacheImporterFunc(sessionManager),
		"gha":      gha.ResolveCacheImporterFunc(),
		"s3":       s3remotecache.ResolveCacheImporterFunc(),
		"azblob":   azblob.ResolveCacheImporterFunc(),
	}
	return control.NewController(control.Opt{
		SessionManager:            sessionManager,
		WorkerController:          wc,
		Frontends:                 frontends,
		ResolveCacheExporterFuncs: remoteCacheExporterFuncs,
		ResolveCacheImporterFuncs: remoteCacheImporterFuncs,
		CacheManager:              solver.NewCacheManager(context.TODO(), "local", cacheStorage, worker.NewCacheResultStorage(wc)),
		Entitlements:              cfg.Entitlements,
		TraceCollector:            tc,
		HistoryDB:                 historyDB,
		CacheStore:                cacheStorage,
		LeaseManager:              w.LeaseManager(),
		ContentStore:              w.ContentStore(),
		HistoryConfig:             cfg.History,
	})
}

func resolverFunc(cfg *config.Config) docker.RegistryHosts {
	return resolver.NewRegistryConfig(cfg.Registries)
}

func newWorkerController(c *cli.Context, wiOpt workerInitializerOpt) (*worker.Controller, error) {
	wc := &worker.Controller{}
	nWorkers := 0
	for _, wi := range workerInitializers {
		ws, err := wi.fn(c, wiOpt)
		if err != nil {
			return nil, err
		}
		for _, w := range ws {
			p := w.Platforms(false)
			bklog.L.Infof("found worker %q, labels=%v, platforms=%v", w.ID(), w.Labels(), formatPlatforms(p))
			archutil.WarnIfUnsupported(p)
			if err = wc.Add(w); err != nil {
				return nil, err
			}
			nWorkers++
		}
	}
	if nWorkers == 0 {
		return nil, errors.New("no worker found, rebuild the buildkit daemon?")
	}
	defaultWorker, err := wc.GetDefault()
	if err != nil {
		return nil, err
	}
	bklog.L.Infof("found %d workers, default=%q", nWorkers, defaultWorker.ID())
	bklog.L.Warn("currently, only the default worker can be used.")
	return wc, nil
}

func attrMap(sl []string) (map[string]string, error) {
	m := map[string]string{}
	for _, v := range sl {
		parts := strings.SplitN(v, "=", 2)
		if len(parts) != 2 {
			return nil, errors.Errorf("invalid value %s", v)
		}
		m[parts[0]] = parts[1]
	}
	return m, nil
}

func formatPlatforms(p []ocispecs.Platform) []string {
	str := make([]string, 0, len(p))
	for _, pp := range p {
		str = append(str, platforms.Format(platforms.Normalize(pp)))
	}
	return str
}

func parsePlatforms(platformsStr []string) ([]ocispecs.Platform, error) {
	out := make([]ocispecs.Platform, 0, len(platformsStr))
	for _, s := range platformsStr {
		p, err := platforms.Parse(s)
		if err != nil {
			return nil, err
		}
		out = append(out, platforms.Normalize(p))
	}
	return out, nil
}

func getGCPolicy(cfg config.GCConfig, root string) []client.PruneInfo {
	if cfg.GC != nil && !*cfg.GC {
		return nil
	}
	if len(cfg.GCPolicy) == 0 {
		cfg.GCPolicy = config.DefaultGCPolicy(cfg.GCKeepStorage)
	}
	out := make([]client.PruneInfo, 0, len(cfg.GCPolicy))
	for _, rule := range cfg.GCPolicy {
		out = append(out, client.PruneInfo{
			Filter:       rule.Filters,
			All:          rule.All,
			KeepBytes:    rule.KeepBytes.AsBytes(root),
			KeepDuration: rule.KeepDuration.Duration,
		})
	}
	return out
}

func getBuildkitVersion() client.BuildkitVersion {
	return client.BuildkitVersion{
		Package:  version.Package,
		Version:  version.Version,
		Revision: version.Revision,
	}
}

func getDNSConfig(cfg *config.DNSConfig) *oci.DNSConfig {
	var dns *oci.DNSConfig
	if cfg != nil {
		dns = &oci.DNSConfig{
			Nameservers:   cfg.Nameservers,
			Options:       cfg.Options,
			SearchDomains: cfg.SearchDomains,
		}
	}
	return dns
}

// parseBoolOrAuto returns (nil, nil) if s is "auto"
func parseBoolOrAuto(s string) (*bool, error) {
	if s == "" || strings.EqualFold(s, "auto") {
		return nil, nil
	}
	b, err := strconv.ParseBool(s)
	return &b, err
}

func runTraceController(p string, exp sdktrace.SpanExporter) error {
	server := grpc.NewServer()
	tracev1.RegisterTraceServiceServer(server, &traceCollector{exporter: exp})
	l, err := getLocalListener(p)
	if err != nil {
		return errors.Wrap(err, "creating trace controller listener")
	}
	go server.Serve(l)
	return nil
}

type traceCollector struct {
	*tracev1.UnimplementedTraceServiceServer
	exporter sdktrace.SpanExporter
}

func (t *traceCollector) Export(ctx context.Context, req *tracev1.ExportTraceServiceRequest) (*tracev1.ExportTraceServiceResponse, error) {
	err := t.exporter.ExportSpans(ctx, transform.Spans(req.GetResourceSpans()))
	if err != nil {
		return nil, err
	}
	return &tracev1.ExportTraceServiceResponse{}, nil
}<|MERGE_RESOLUTION|>--- conflicted
+++ resolved
@@ -391,14 +391,10 @@
 			err = serverErr
 			cancel(err)
 		case <-ctx.Done():
-<<<<<<< HEAD
-			err = ctx.Err()
+			err = context.Cause(ctx)
 		case <-shutdownCh:
 			cancelReg()
 			err = nil
-=======
-			err = context.Cause(ctx)
->>>>>>> 8ad64a09
 		}
 
 		bklog.G(ctx).Infof("stopping server")
